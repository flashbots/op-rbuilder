--- conflicted
+++ resolved
@@ -1,11 +1,6 @@
 [workspace.package]
-<<<<<<< HEAD
 version = "0.2.0"
-edition = "2021"
-=======
-version = "0.1.0"
 edition = "2024"
->>>>>>> f135052f
 rust-version = "1.86"
 license = "MIT OR Apache-2.0"
 homepage = "https://github.com/flashbots/op-rbuilder"
