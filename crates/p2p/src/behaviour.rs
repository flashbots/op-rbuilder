--- conflicted
+++ resolved
@@ -86,11 +86,7 @@
 }
 
 impl BehaviourEvent {
-<<<<<<< HEAD
     pub(crate) fn handle(self, swarm: &mut Swarm<Behaviour>) {
-=======
-    pub(crate) fn handle(self) {
->>>>>>> 9ebf7062
         match self {
             BehaviourEvent::Autonat(_event) => {}
             BehaviourEvent::Identify(_event) => {}
