--- conflicted
+++ resolved
@@ -127,13 +127,9 @@
 moka = "0.12"
 http = "1.0"
 sha3 = "0.10"
-<<<<<<< HEAD
 ureq = "2.10"
-=======
-hex = "0.4"
 reqwest = "0.12.23"
 k256 = "0.13.4"
->>>>>>> ccdd1b12
 
 rollup-boost = { git = "http://github.com/flashbots/rollup-boost", rev = "b86af43969557bee18f17ec1d6bcd3e984f910b2" }
 
