[package]
name = "op-rbuilder"
version.workspace = true
edition.workspace = true
rust-version.workspace = true
license.workspace = true
homepage.workspace = true
repository.workspace = true

[dependencies]
reth.workspace = true
reth-optimism-node.workspace = true
reth-optimism-cli.workspace = true
reth-optimism-chainspec.workspace = true
reth-optimism-payload-builder.workspace = true
reth-optimism-evm.workspace = true
reth-optimism-consensus.workspace = true
reth-optimism-primitives.workspace = true
reth-optimism-txpool.workspace = true
reth-optimism-rpc.workspace = true
reth-cli.workspace = true
reth-cli-util.workspace = true
reth-payload-primitives.workspace = true
reth-evm.workspace = true
reth-exex.workspace = true
reth-chainspec.workspace = true
reth-primitives.workspace = true
reth-primitives-traits.workspace = true
reth-node-api.workspace = true
reth-basic-payload-builder.workspace = true
reth-payload-builder.workspace = true
reth-node-ethereum.workspace = true
reth-chain-state.workspace = true
reth-execution-types.workspace = true
reth-metrics.workspace = true
reth-provider.workspace = true
reth-revm.workspace = true
reth-trie.workspace = true
reth-rpc-layer.workspace = true
reth-payload-builder-primitives.workspace = true
reth-payload-util.workspace = true
reth-transaction-pool.workspace = true
reth-network-peers.workspace = true
reth-testing-utils.workspace = true
reth-optimism-forks.workspace = true
reth-node-builder.workspace = true
reth-rpc-eth-types.workspace = true
<<<<<<< HEAD
reth-ipc = { workspace = true, optional = true }
reth-db-api.workspace = true
=======
reth-optimism-rpc.workspace = true
>>>>>>> fa22d5c9

alloy-primitives.workspace = true
alloy-consensus.workspace = true
alloy-eips.workspace = true
alloy-rpc-types-beacon.workspace = true
alloy-rpc-types-engine.workspace = true
alloy-transport-http.workspace = true
alloy-rpc-types-eth.workspace = true
alloy-rpc-client.workspace = true
alloy-transport.workspace = true
alloy-network.workspace = true
alloy-provider.workspace = true
alloy-serde.workspace = true
alloy-json-rpc.workspace = true

# op
alloy-op-evm.workspace = true
op-alloy-consensus.workspace = true
op-alloy-rpc-types-engine.workspace = true
op-alloy-rpc-types.workspace = true
op-alloy-network.workspace = true
op-alloy-flz.workspace = true

revm.workspace = true
op-revm.workspace = true

tracing.workspace = true
eyre.workspace = true
serde_with.workspace = true
serde.workspace = true
secp256k1.workspace = true
tokio.workspace = true
jsonrpsee = { workspace = true }
jsonrpsee-types.workspace = true
async-trait = { workspace = true }
clap_builder = { workspace = true }
clap.workspace = true
derive_more.workspace = true
metrics.workspace = true
serde_json.workspace = true
tokio-util.workspace = true
thiserror.workspace = true
parking_lot.workspace = true
url.workspace = true

tower = "0.5"
futures = "0.3"
futures-util = "0.3.31"
time = { version = "0.3.36", features = ["macros", "formatting", "parsing"] }
chrono = "0.4"
uuid = { version = "1.6.1", features = ["serde", "v5", "v4"] }
tokio-tungstenite = "0.26.2"
rand = "0.9.0"
tracing-subscriber = { version = "0.3.18", features = ["env-filter", "json"] }
shellexpand = "3.1"
serde_yaml = { version = "0.9" }
<<<<<<< HEAD
nanoid = { version = "0.4", optional = true }
dashmap = { version = "6.1", optional = true }
macros = { path = "src/tests/macros", optional = true }
=======
moka = "0.12"
>>>>>>> fa22d5c9

# `msozin/flashblocks-v1.4.1` branch based on `flashblocks-rebase`
rollup-boost = { git = "http://github.com/flashbots/rollup-boost", rev = "8506dfb7d84c65746f7c88d250983658438f59e8" }

[target.'cfg(unix)'.dependencies]
tikv-jemallocator = { version = "0.6", optional = true }

[build-dependencies]
vergen = { workspace = true, features = ["build", "cargo", "emit_and_set"] }
vergen-git2.workspace = true

[dev-dependencies]
alloy-provider = { workspace = true, default-features = true, features = [
	"txpool-api",
] }
<<<<<<< HEAD
nanoid = "0.4"
reth-node-builder = { workspace = true, features = ["test-utils"] }
reth-ipc.workspace = true
reth-rpc-eth-types.workspace = true
ctor = "0.4.2"
dashmap = "6.1"
macros = { path = "src/tests/macros" }
=======
>>>>>>> fa22d5c9

[features]
default = ["jemalloc"]

jemalloc = [
	"dep:tikv-jemallocator",
	"reth-cli-util/jemalloc",
	"reth-optimism-cli/jemalloc",
]
jemalloc-prof = [
	"jemalloc",
	"tikv-jemallocator?/profiling",
	"reth/jemalloc-prof",
	"reth-cli-util/jemalloc-prof",
]

min-error-logs = ["tracing/release_max_level_error"]
min-warn-logs = ["tracing/release_max_level_warn"]
min-info-logs = ["tracing/release_max_level_info"]
min-debug-logs = ["tracing/release_max_level_debug"]
min-trace-logs = ["tracing/release_max_level_trace"]

testing = [
	"nanoid",
	"reth-node-builder/test-utils",
	"reth-ipc",
	"dashmap",
	"macros",
]

[[bin]]
name = "op-rbuilder"
path = "src/main.rs"

[[bin]]
name = "tester"
required-features = ["testing"]<|MERGE_RESOLUTION|>--- conflicted
+++ resolved
@@ -45,14 +45,7 @@
 reth-optimism-forks.workspace = true
 reth-node-builder.workspace = true
 reth-rpc-eth-types.workspace = true
-<<<<<<< HEAD
-reth-ipc = { workspace = true, optional = true }
 reth-db-api.workspace = true
-=======
-reth-optimism-rpc.workspace = true
->>>>>>> fa22d5c9
-
-alloy-primitives.workspace = true
 alloy-consensus.workspace = true
 alloy-eips.workspace = true
 alloy-rpc-types-beacon.workspace = true
@@ -60,11 +53,13 @@
 alloy-transport-http.workspace = true
 alloy-rpc-types-eth.workspace = true
 alloy-rpc-client.workspace = true
+reth-ipc = { workspace = true, optional = true }
 alloy-transport.workspace = true
 alloy-network.workspace = true
 alloy-provider.workspace = true
 alloy-serde.workspace = true
 alloy-json-rpc.workspace = true
+alloy-primitives.workspace = true
 
 # op
 alloy-op-evm.workspace = true
@@ -73,6 +68,7 @@
 op-alloy-rpc-types.workspace = true
 op-alloy-network.workspace = true
 op-alloy-flz.workspace = true
+
 
 revm.workspace = true
 op-revm.workspace = true
@@ -95,8 +91,11 @@
 thiserror.workspace = true
 parking_lot.workspace = true
 url.workspace = true
+nanoid = { version = "0.4", optional = true }
+tower = { version = "0.5", optional = true }
 
-tower = "0.5"
+
+# `msozin/flashblocks-v1.4.1` branch based on `flashblocks-rebase`tower = "0.5"
 futures = "0.3"
 futures-util = "0.3.31"
 time = { version = "0.3.36", features = ["macros", "formatting", "parsing"] }
@@ -107,15 +106,9 @@
 tracing-subscriber = { version = "0.3.18", features = ["env-filter", "json"] }
 shellexpand = "3.1"
 serde_yaml = { version = "0.9" }
-<<<<<<< HEAD
-nanoid = { version = "0.4", optional = true }
 dashmap = { version = "6.1", optional = true }
 macros = { path = "src/tests/macros", optional = true }
-=======
 moka = "0.12"
->>>>>>> fa22d5c9
-
-# `msozin/flashblocks-v1.4.1` branch based on `flashblocks-rebase`
 rollup-boost = { git = "http://github.com/flashbots/rollup-boost", rev = "8506dfb7d84c65746f7c88d250983658438f59e8" }
 
 [target.'cfg(unix)'.dependencies]
@@ -129,7 +122,10 @@
 alloy-provider = { workspace = true, default-features = true, features = [
 	"txpool-api",
 ] }
-<<<<<<< HEAD
+
+#reth-provider = { workspace = true, features = ["test-utils"] }
+
+tower = "0.5"
 nanoid = "0.4"
 reth-node-builder = { workspace = true, features = ["test-utils"] }
 reth-ipc.workspace = true
@@ -137,8 +133,6 @@
 ctor = "0.4.2"
 dashmap = "6.1"
 macros = { path = "src/tests/macros" }
-=======
->>>>>>> fa22d5c9
 
 [features]
 default = ["jemalloc"]
@@ -166,7 +160,9 @@
 	"reth-node-builder/test-utils",
 	"reth-ipc",
 	"dashmap",
+	"tower",
 	"macros",
+	#"reth-provider/test-utils",
 ]
 
 [[bin]]
