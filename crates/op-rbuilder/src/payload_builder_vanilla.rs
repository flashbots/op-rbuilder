--- conflicted
+++ resolved
@@ -27,11 +27,7 @@
     Database, Evm, EvmError, InvalidTxError,
 };
 use reth_execution_types::ExecutionOutcome;
-<<<<<<< HEAD
-use reth_node_api::{NodePrimitives, NodeTypes};
-=======
 use reth_node_api::{NodePrimitives, NodeTypes, PrimitivesTy, TxTy};
->>>>>>> c7b2f6a8
 use reth_node_builder::components::BasicPayloadServiceBuilder;
 use reth_optimism_chainspec::OpChainSpec;
 use reth_optimism_consensus::{calculate_receipt_root_no_memo_optimism, isthmus};
@@ -132,15 +128,11 @@
     Pool: TransactionPool<Transaction: FBPoolTransaction<Consensus = OpTransactionSigned>>
         + Unpin
         + 'static,
-<<<<<<< HEAD
     <Pool as TransactionPool>::Transaction: FBPoolTransaction,
-=======
-    <Pool as TransactionPool>::Transaction: OpPooledTx,
     Evm: ConfigureEvm<
             Primitives = PrimitivesTy<Node::Types>,
             NextBlockEnvCtx = OpNextBlockEnvAttributes,
         > + 'static,
->>>>>>> c7b2f6a8
 {
     type PayloadBuilder = OpPayloadBuilderVanilla<Pool, Node::Provider>;
 
@@ -159,8 +151,6 @@
     }
 }
 
-<<<<<<< HEAD
-=======
 impl<Node, Pool, Evm> PayloadServiceBuilder<Node, Pool, Evm> for CustomOpPayloadBuilder
 where
     Node: FullNodeTypes<
@@ -213,7 +203,6 @@
     }
 }
 
->>>>>>> c7b2f6a8
 impl<Pool, Client, Txs> reth_basic_payload_builder::PayloadBuilder
     for OpPayloadBuilderVanilla<Pool, Client, Txs>
 where
