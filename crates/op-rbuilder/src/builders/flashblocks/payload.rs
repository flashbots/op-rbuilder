use super::{config::FlashblocksConfig, wspub::WebSocketPublisher};
use crate::{
    builders::{
        BuilderConfig,
        builder_tx::BuilderTransactions,
        context::OpPayloadBuilderCtx,
        flashblocks::{best_txs::BestFlashblocksTxs, config::FlashBlocksConfigExt},
        generator::{BlockCell, BuildArguments, PayloadBuilder},
    },
    gas_limiter::AddressGasLimiter,
    metrics::OpRBuilderMetrics,
    primitives::reth::ExecutionInfo,
    traits::{ClientBounds, PoolBounds},
};
use alloy_consensus::{
    BlockBody, EMPTY_OMMER_ROOT_HASH, Header, constants::EMPTY_WITHDRAWALS, proofs,
};
use alloy_eips::{Encodable2718, eip7685::EMPTY_REQUESTS_HASH, merge::BEACON_NONCE};
use alloy_primitives::{Address, B256, U256, map::foldhash::HashMap};
use core::time::Duration;
use eyre::WrapErr as _;
use reth::payload::PayloadBuilderAttributes;
use reth_basic_payload_builder::BuildOutcome;
use reth_chain_state::{ExecutedBlock, ExecutedBlockWithTrieUpdates, ExecutedTrieUpdates};
use reth_evm::{ConfigureEvm, execute::BlockBuilder};
use reth_node_api::{Block, NodePrimitives, PayloadBuilderError};
use reth_optimism_consensus::{calculate_receipt_root_no_memo_optimism, isthmus};
use reth_optimism_evm::{OpEvmConfig, OpNextBlockEnvAttributes};
use reth_optimism_forks::OpHardforks;
use reth_optimism_node::{OpBuiltPayload, OpPayloadBuilderAttributes};
use reth_optimism_primitives::{OpPrimitives, OpReceipt, OpTransactionSigned};
use reth_payload_util::BestPayloadTransactions;
use reth_primitives_traits::RecoveredBlock;
use reth_provider::{
    ExecutionOutcome, HashedPostStateProvider, ProviderError, StateRootProvider,
    StorageRootProvider,
};
use reth_revm::{
    State, database::StateProviderDatabase, db::states::bundle_state::BundleRetention,
};
use reth_transaction_pool::TransactionPool;
use reth_trie::{HashedPostState, updates::TrieUpdates};
use revm::Database;
use rollup_boost::{
    ExecutionPayloadBaseV1, ExecutionPayloadFlashblockDeltaV1, FlashblocksPayloadV1,
};
use serde::{Deserialize, Serialize};
use std::{
    ops::{Div, Rem},
    sync::Arc,
    time::Instant,
};
use tokio::sync::mpsc;
use tokio_util::sync::CancellationToken;
use tracing::{debug, error, info, metadata::Level, span, warn};

type NextBestFlashblocksTxs<Pool> = BestFlashblocksTxs<
    <Pool as TransactionPool>::Transaction,
    Box<
        dyn reth_transaction_pool::BestTransactions<
                Item = Arc<
                    reth_transaction_pool::ValidPoolTransaction<
                        <Pool as TransactionPool>::Transaction,
                    >,
                >,
            >,
    >,
>;

#[derive(Debug, Default)]
pub(super) struct ExtraExecutionInfo {
    /// Index of the last consumed flashblock
    last_flashblock_index: usize,
}

#[derive(Debug, Default, Clone)]
pub struct FlashblocksExtraCtx {
    /// Current flashblock index
    flashblock_index: u64,
    /// Target flashblock count per block
    target_flashblock_count: u64,
    /// Total gas left for the current flashblock
    target_gas_for_batch: u64,
    /// Total DA bytes left for the current flashblock
    target_da_for_batch: Option<u64>,
    /// Gas limit per flashblock
    gas_per_batch: u64,
    /// DA bytes limit per flashblock
    da_per_batch: Option<u64>,
    /// Whether to calculate the state root for each flashblock
    calculate_state_root: bool,
}

impl FlashblocksExtraCtx {
    fn next(self, target_gas_for_batch: u64, target_da_for_batch: Option<u64>) -> Self {
        Self {
            flashblock_index: self.flashblock_index + 1,
            target_gas_for_batch,
            target_da_for_batch,
            ..self
        }
    }
}

impl OpPayloadBuilderCtx<FlashblocksExtraCtx> {
    /// Returns the current flashblock index
    pub(crate) fn flashblock_index(&self) -> u64 {
        self.extra_ctx.flashblock_index
    }

    /// Returns the target flashblock count
    pub(crate) fn target_flashblock_count(&self) -> u64 {
        self.extra_ctx.target_flashblock_count
    }

<<<<<<< HEAD
    /// Returns the next flashblock index
    pub(crate) fn next_flashblock_index(&self) -> u64 {
        self.extra_ctx.flashblock_index + 1
    }

=======
>>>>>>> 9ebf7062
    /// Returns if the flashblock is the first fallback block
    pub(crate) fn is_first_flashblock(&self) -> bool {
        self.flashblock_index() == 0
    }

    /// Returns if the flashblock is the last one
    pub(crate) fn is_last_flashblock(&self) -> bool {
        self.flashblock_index() == self.target_flashblock_count()
    }
}

/// Optimism's payload builder
#[derive(Debug, Clone)]
pub(super) struct OpPayloadBuilder<Pool, Client, BuilderTx> {
    /// The type responsible for creating the evm.
    pub evm_config: OpEvmConfig,
    /// The transaction pool
    pub pool: Pool,
    /// Node client
    pub client: Client,
    /// Sender for sending built payloads to [`PayloadHandler`],
    /// which broadcasts outgoing payloads via p2p.
    pub payload_tx: mpsc::Sender<OpBuiltPayload>,
    /// WebSocket publisher for broadcasting flashblocks
    /// to all connected subscribers.
    pub ws_pub: Arc<WebSocketPublisher>,
    /// System configuration for the builder
    pub config: BuilderConfig<FlashblocksConfig>,
    /// The metrics for the builder
    pub metrics: Arc<OpRBuilderMetrics>,
    /// The end of builder transaction type
    pub builder_tx: BuilderTx,
    /// Rate limiting based on gas. This is an optional feature.
    pub address_gas_limiter: AddressGasLimiter,
}

impl<Pool, Client, BuilderTx> OpPayloadBuilder<Pool, Client, BuilderTx> {
    /// `OpPayloadBuilder` constructor.
    pub(super) fn new(
        evm_config: OpEvmConfig,
        pool: Pool,
        client: Client,
        config: BuilderConfig<FlashblocksConfig>,
        builder_tx: BuilderTx,
        payload_tx: mpsc::Sender<OpBuiltPayload>,
        metrics: Arc<OpRBuilderMetrics>,
    ) -> eyre::Result<Self> {
        let ws_pub = WebSocketPublisher::new(config.specific.ws_addr, Arc::clone(&metrics))?.into();
        let address_gas_limiter = AddressGasLimiter::new(config.gas_limiter_config.clone());
        Ok(Self {
            evm_config,
            pool,
            client,
            payload_tx,
            ws_pub,
            config,
            metrics,
            builder_tx,
            address_gas_limiter,
        })
    }
}

impl<Pool, Client, BuilderTx> reth_basic_payload_builder::PayloadBuilder
    for OpPayloadBuilder<Pool, Client, BuilderTx>
where
    Pool: Clone + Send + Sync,
    Client: Clone + Send + Sync,
    BuilderTx: Clone + Send + Sync,
{
    type Attributes = OpPayloadBuilderAttributes<OpTransactionSigned>;
    type BuiltPayload = OpBuiltPayload;

    fn try_build(
        &self,
        _args: reth_basic_payload_builder::BuildArguments<Self::Attributes, Self::BuiltPayload>,
    ) -> Result<BuildOutcome<Self::BuiltPayload>, PayloadBuilderError> {
        unimplemented!()
    }

    fn build_empty_payload(
        &self,
        _config: reth_basic_payload_builder::PayloadConfig<
            Self::Attributes,
            reth_basic_payload_builder::HeaderForPayload<Self::BuiltPayload>,
        >,
    ) -> Result<Self::BuiltPayload, PayloadBuilderError> {
        unimplemented!()
    }
}

impl<Pool, Client, BuilderTx> OpPayloadBuilder<Pool, Client, BuilderTx>
where
    Pool: PoolBounds,
    Client: ClientBounds,
    BuilderTx: BuilderTransactions<FlashblocksExtraCtx> + Send + Sync,
{
    fn get_op_payload_builder_ctx(
        &self,
        config: reth_basic_payload_builder::PayloadConfig<
            OpPayloadBuilderAttributes<op_alloy_consensus::OpTxEnvelope>,
        >,
        cancel: CancellationToken,
        extra_ctx: FlashblocksExtraCtx,
    ) -> eyre::Result<OpPayloadBuilderCtx<FlashblocksExtraCtx>> {
        let chain_spec = self.client.chain_spec();
        let timestamp = config.attributes.timestamp();
        let block_env_attributes = OpNextBlockEnvAttributes {
            timestamp,
            suggested_fee_recipient: config.attributes.suggested_fee_recipient(),
            prev_randao: config.attributes.prev_randao(),
            gas_limit: config
                .attributes
                .gas_limit
                .unwrap_or(config.parent_header.gas_limit),
            parent_beacon_block_root: config
                .attributes
                .payload_attributes
                .parent_beacon_block_root,
            extra_data: if chain_spec.is_holocene_active_at_timestamp(timestamp) {
                config
                    .attributes
                    .get_holocene_extra_data(chain_spec.base_fee_params_at_timestamp(timestamp))
                    .wrap_err("failed to get holocene extra data for flashblocks payload builder")?
            } else {
                Default::default()
            },
        };

        let evm_env = self
            .evm_config
            .next_evm_env(&config.parent_header, &block_env_attributes)
            .wrap_err("failed to create next evm env")?;

        Ok(OpPayloadBuilderCtx::<FlashblocksExtraCtx> {
            evm_config: self.evm_config.clone(),
            chain_spec,
            config,
            evm_env,
            block_env_attributes,
            cancel,
            da_config: self.config.da_config.clone(),
            builder_signer: self.config.builder_signer,
            metrics: Default::default(),
            extra_ctx,
            max_gas_per_txn: self.config.max_gas_per_txn,
            address_gas_limiter: self.address_gas_limiter.clone(),
        })
    }

    /// Constructs an Optimism payload from the transactions sent via the
    /// Payload attributes by the sequencer. If the `no_tx_pool` argument is passed in
    /// the payload attributes, the transaction pool will be ignored and the only transactions
    /// included in the payload will be those sent through the attributes.
    ///
    /// Given build arguments including an Optimism client, transaction pool,
    /// and configuration, this function creates a transaction payload. Returns
    /// a result indicating success with the payload or an error in case of failure.
    async fn build_payload(
        &self,
        args: BuildArguments<OpPayloadBuilderAttributes<OpTransactionSigned>, OpBuiltPayload>,
        best_payload: BlockCell<OpBuiltPayload>,
    ) -> Result<(), PayloadBuilderError> {
        let block_build_start_time = Instant::now();
        let BuildArguments {
            mut cached_reads,
            config,
            cancel: block_cancel,
        } = args;

        // We log only every 100th block to reduce usage
        let span = if cfg!(feature = "telemetry")
            && config.parent_header.number % self.config.sampling_ratio == 0
        {
            span!(Level::INFO, "build_payload")
        } else {
            tracing::Span::none()
        };
        let _entered = span.enter();
        span.record(
            "payload_id",
            config.attributes.payload_attributes.id.to_string(),
        );

        let timestamp = config.attributes.timestamp();
        let calculate_state_root = self.config.specific.calculate_state_root;
        let ctx = self
            .get_op_payload_builder_ctx(
                config.clone(),
                block_cancel.clone(),
                FlashblocksExtraCtx {
<<<<<<< HEAD
                    flashblock_index: 0,
                    target_flashblock_count: self.config.flashblocks_per_block(),
                    target_gas_for_batch: 0,
                    target_da_for_batch: None,
                    gas_per_batch: 0,
                    da_per_batch: None,
                    calculate_state_root,
=======
                    target_flashblock_count: self.config.flashblocks_per_block(),
                    calculate_state_root,
                    ..Default::default()
>>>>>>> 9ebf7062
                },
            )
            .map_err(|e| PayloadBuilderError::Other(e.into()))?;

        let state_provider = self.client.state_by_block_hash(ctx.parent().hash())?;
        let db = StateProviderDatabase::new(&state_provider);
        self.address_gas_limiter.refresh(ctx.block_number());

        // 1. execute the pre steps and seal an early block with that
        let sequencer_tx_start_time = Instant::now();
        let mut state = State::builder()
            .with_database(cached_reads.as_db_mut(db))
            .with_bundle_update()
            .build();

        let mut info = execute_pre_steps(&mut state, &ctx)?;
        let sequencer_tx_time = sequencer_tx_start_time.elapsed();
        ctx.metrics.sequencer_tx_duration.record(sequencer_tx_time);
        ctx.metrics.sequencer_tx_gauge.set(sequencer_tx_time);

        // We add first builder tx right after deposits
        let builder_txs = if ctx.attributes().no_tx_pool {
            vec![]
        } else {
            match self.builder_tx.add_builder_txs(
                &state_provider,
                &mut info,
                &ctx,
                &mut state,
                false,
            ) {
                Ok(builder_txs) => builder_txs,
                Err(e) => {
                    error!(target: "payload_builder", "Error adding builder txs to fallback block: {}", e);
                    vec![]
                }
            }
        };

        // We subtract gas limit and da limit for builder transaction from the whole limit
        let builder_tx_gas = builder_txs.iter().fold(0, |acc, tx| acc + tx.gas_used);
        let builder_tx_da_size: u64 = builder_txs.iter().fold(0, |acc, tx| acc + tx.da_size);

        let (payload, fb_payload) = build_block(
            &mut state,
            &ctx,
            &mut info,
            calculate_state_root || ctx.attributes().no_tx_pool, // need to calculate state root for CL sync
        )?;

        self.payload_tx
            .send(payload.clone())
            .await
            .map_err(PayloadBuilderError::other)?;
        best_payload.set(payload);

        info!(
            target: "payload_builder",
            message = "Fallback block built",
            payload_id = fb_payload.payload_id.to_string(),
        );

        // not emitting flashblock if no_tx_pool in FCU, it's just syncing
        if !ctx.attributes().no_tx_pool {
            let flashblock_byte_size = self
                .ws_pub
                .publish(&fb_payload)
                .map_err(PayloadBuilderError::other)?;
            ctx.metrics
                .flashblock_byte_size_histogram
                .record(flashblock_byte_size as f64);
        }

        if ctx.attributes().no_tx_pool {
            info!(
                target: "payload_builder",
                "No transaction pool, skipping transaction pool processing",
            );

            let total_block_building_time = block_build_start_time.elapsed();
            ctx.metrics
                .total_block_built_duration
                .record(total_block_building_time);
            ctx.metrics
                .total_block_built_gauge
                .set(total_block_building_time);
            ctx.metrics
                .payload_num_tx
                .record(info.executed_transactions.len() as f64);
            ctx.metrics
                .payload_num_tx_gauge
                .set(info.executed_transactions.len() as f64);

            // return early since we don't need to build a block with transactions from the pool
            return Ok(());
        }
        // We adjust our flashblocks timings based on time_drift if dynamic adjustment enable
        let (flashblocks_per_block, first_flashblock_offset) =
            self.calculate_flashblocks(timestamp);
        info!(
            target: "payload_builder",
            message = "Performed flashblocks timing derivation",
            flashblocks_per_block,
            first_flashblock_offset = first_flashblock_offset.as_millis(),
            flashblocks_interval = self.config.specific.interval.as_millis(),
        );
        ctx.metrics.reduced_flashblocks_number.record(
            self.config
                .flashblocks_per_block()
                .saturating_sub(ctx.target_flashblock_count()) as f64,
        );
        ctx.metrics
            .first_flashblock_time_offset
            .record(first_flashblock_offset.as_millis() as f64);
        let gas_per_batch = ctx.block_gas_limit() / flashblocks_per_block;
        let target_gas_for_batch = gas_per_batch;
        let da_per_batch = ctx
            .da_config
            .max_da_block_size()
            .map(|da_limit| da_limit / flashblocks_per_block);
        // Check that builder tx won't affect fb limit too much
        if let Some(da_limit) = da_per_batch {
            // We error if we can't insert any tx aside from builder tx in flashblock
            if da_limit / 2 < builder_tx_da_size {
                error!(
                    "Builder tx da size subtraction caused max_da_block_size to be 0. No transaction would be included."
                );
            }
        }
        let mut target_da_for_batch = da_per_batch;

        // Account for already included builder tx
        if let Some(da_limit) = target_da_for_batch.as_mut() {
            *da_limit = da_limit.saturating_sub(builder_tx_da_size);
        }
        let extra_ctx = FlashblocksExtraCtx {
            flashblock_index: 1,
            target_flashblock_count: flashblocks_per_block,
            target_gas_for_batch: target_gas_for_batch.saturating_sub(builder_tx_gas),
            target_da_for_batch,
            gas_per_batch,
            da_per_batch,
            calculate_state_root,
        };

        let mut fb_cancel = block_cancel.child_token();
        let mut ctx = self
            .get_op_payload_builder_ctx(config, fb_cancel.clone(), extra_ctx)
            .map_err(|e| PayloadBuilderError::Other(e.into()))?;

        // Create best_transaction iterator
        let mut best_txs = BestFlashblocksTxs::new(BestPayloadTransactions::new(
            self.pool
                .best_transactions_with_attributes(ctx.best_transaction_attributes()),
        ));
        let interval = self.config.specific.interval;
        let (tx, mut rx) = mpsc::channel((self.config.flashblocks_per_block() + 1) as usize);

        tokio::spawn({
            let block_cancel = block_cancel.clone();

            async move {
                let mut timer = tokio::time::interval_at(
                    tokio::time::Instant::now()
                        .checked_add(first_flashblock_offset)
                        .expect("can add flashblock offset to current time"),
                    interval,
                );

                loop {
                    tokio::select! {
                        _ = timer.tick() => {
                            // cancel current payload building job
                            fb_cancel.cancel();
                            fb_cancel = block_cancel.child_token();
                            // this will tick at first_flashblock_offset,
                            // starting the second flashblock
                            if tx.send(fb_cancel.clone()).await.is_err() {
                                // receiver channel was dropped, return.
                                // this will only happen if the `build_payload` function returns,
                                // due to payload building error or the main cancellation token being
                                // cancelled.
                            }
                        }
                        _ = block_cancel.cancelled() => {
                            return;
                        }
                    }
                }
            }
        });

        // Process flashblocks in a blocking loop
        loop {
            let fb_span = if span.is_none() {
                tracing::Span::none()
            } else {
                span!(
                    parent: &span,
                    Level::INFO,
                    "build_flashblock",
                )
            };
            let _entered = fb_span.enter();

            if ctx.flashblock_index() > ctx.target_flashblock_count() {
                self.record_flashblocks_metrics(
                    &ctx,
                    &info,
                    flashblocks_per_block,
                    &span,
                    "Payload building complete, target flashblock count reached",
                );
                return Ok(());
            }

            // build first flashblock immediately
            let next_flashblocks_ctx = match self
                .build_next_flashblock(
                    &ctx,
                    &mut info,
                    &mut state,
                    &state_provider,
                    &mut best_txs,
                    &block_cancel,
                    &best_payload,
                    &fb_span,
                )
                .await
            {
                Ok(Some(next_flashblocks_ctx)) => next_flashblocks_ctx,
                Ok(None) => {
                    self.record_flashblocks_metrics(
                        &ctx,
                        &info,
                        flashblocks_per_block,
                        &span,
                        "Payload building complete, job cancelled or target flashblock count reached",
                    );
                    return Ok(());
                }
                Err(err) => {
                    error!(
                        target: "payload_builder",
                        "Failed to build flashblock {} for block number {}: {}",
                        ctx.flashblock_index(),
                        ctx.block_number(),
                        err
                    );
                    return Err(PayloadBuilderError::Other(err.into()));
                }
            };

            tokio::select! {
                Some(fb_cancel) = rx.recv() => {
                    ctx = ctx.with_cancel(fb_cancel).with_extra_ctx(next_flashblocks_ctx);
                },
                _ = block_cancel.cancelled() => {
                    self.record_flashblocks_metrics(
                        &ctx,
                        &info,
                        flashblocks_per_block,
                        &span,
                        "Payload building complete, channel closed or job cancelled",
                    );
                    return Ok(());
                }
            }
        }
    }

    #[allow(clippy::too_many_arguments)]
    async fn build_next_flashblock<
        DB: Database<Error = ProviderError> + std::fmt::Debug + AsRef<P>,
        P: StateRootProvider + HashedPostStateProvider + StorageRootProvider,
    >(
        &self,
        ctx: &OpPayloadBuilderCtx<FlashblocksExtraCtx>,
        info: &mut ExecutionInfo<ExtraExecutionInfo>,
        state: &mut State<DB>,
        state_provider: impl reth::providers::StateProvider + Clone,
        best_txs: &mut NextBestFlashblocksTxs<Pool>,
        block_cancel: &CancellationToken,
        best_payload: &BlockCell<OpBuiltPayload>,
        span: &tracing::Span,
    ) -> eyre::Result<Option<FlashblocksExtraCtx>> {
<<<<<<< HEAD
        // TODO: remove this
        if ctx.flashblock_index() > ctx.target_flashblock_count() {
            info!(
                target: "payload_builder",
                target = ctx.target_flashblock_count(),
                flashblock_index = ctx.flashblock_index(),
                block_number = ctx.block_number(),
                "Skipping flashblock reached target",
            );
            return Ok(None);
        };

        // Continue with flashblock building
=======
        let flashblock_index = ctx.flashblock_index();
>>>>>>> 9ebf7062
        let mut target_gas_for_batch = ctx.extra_ctx.target_gas_for_batch;
        let mut target_da_for_batch = ctx.extra_ctx.target_da_for_batch;

        info!(
            target: "payload_builder",
            block_number = ctx.block_number(),
            flashblock_index,
            target_gas = target_gas_for_batch,
            gas_used = info.cumulative_gas_used,
            target_da = target_da_for_batch,
            da_used = info.cumulative_da_bytes_used,
            block_gas_used = ctx.block_gas_limit(),
            "Building flashblock",
        );
        let flashblock_build_start_time = Instant::now();

        let builder_txs =
            match self
                .builder_tx
                .add_builder_txs(&state_provider, info, ctx, state, true)
            {
                Ok(builder_txs) => builder_txs,
                Err(e) => {
                    error!(target: "payload_builder", "Error simulating builder txs: {}", e);
                    vec![]
                }
            };

        let builder_tx_gas = builder_txs.iter().fold(0, |acc, tx| acc + tx.gas_used);
        let builder_tx_da_size: u64 = builder_txs.iter().fold(0, |acc, tx| acc + tx.da_size);
        target_gas_for_batch = target_gas_for_batch.saturating_sub(builder_tx_gas);

        // saturating sub just in case, we will log an error if da_limit too small for builder_tx_da_size
        if let Some(da_limit) = target_da_for_batch.as_mut() {
            *da_limit = da_limit.saturating_sub(builder_tx_da_size);
        }

        let best_txs_start_time = Instant::now();
        best_txs.refresh_iterator(
            BestPayloadTransactions::new(
                self.pool
                    .best_transactions_with_attributes(ctx.best_transaction_attributes()),
            ),
            flashblock_index,
        );
        let transaction_pool_fetch_time = best_txs_start_time.elapsed();
        ctx.metrics
            .transaction_pool_fetch_duration
            .record(transaction_pool_fetch_time);
        ctx.metrics
            .transaction_pool_fetch_gauge
            .set(transaction_pool_fetch_time);

        let tx_execution_start_time = Instant::now();
        ctx.execute_best_transactions(
            info,
            state,
            best_txs,
            target_gas_for_batch.min(ctx.block_gas_limit()),
            target_da_for_batch,
        )
        .wrap_err("failed to execute best transactions")?;
        // Extract last transactions
        let new_transactions = info.executed_transactions[info.extra.last_flashblock_index..]
            .to_vec()
            .iter()
            .map(|tx| tx.tx_hash())
            .collect::<Vec<_>>();
        best_txs.mark_commited(new_transactions);

        // We got block cancelled, we won't need anything from the block at this point
        // Caution: this assume that block cancel token only cancelled when new FCU is received
        if block_cancel.is_cancelled() {
            self.record_flashblocks_metrics(
                ctx,
                info,
                ctx.target_flashblock_count(),
                span,
                "Payload building complete, channel closed or job cancelled",
            );
            return Ok(None);
        }

        let payload_tx_simulation_time = tx_execution_start_time.elapsed();
        ctx.metrics
            .payload_tx_simulation_duration
            .record(payload_tx_simulation_time);
        ctx.metrics
            .payload_tx_simulation_gauge
            .set(payload_tx_simulation_time);

        if let Err(e) = self
            .builder_tx
            .add_builder_txs(&state_provider, info, ctx, state, false)
        {
            error!(target: "payload_builder", "Error simulating builder txs: {}", e);
        };

        let total_block_built_duration = Instant::now();
        let build_result = build_block(
            state,
            ctx,
            info,
            ctx.extra_ctx.calculate_state_root || ctx.attributes().no_tx_pool,
        );
        let total_block_built_duration = total_block_built_duration.elapsed();
        ctx.metrics
            .total_block_built_duration
            .record(total_block_built_duration);
        ctx.metrics
            .total_block_built_gauge
            .set(total_block_built_duration);

        match build_result {
            Err(err) => {
<<<<<<< HEAD
                ctx.metrics.invalid_built_blocks_count.increment(1);
=======
                ctx.metrics.invalid_blocks_count.increment(1);
>>>>>>> 9ebf7062
                Err(err).wrap_err("failed to build payload")
            }
            Ok((new_payload, mut fb_payload)) => {
                fb_payload.index = flashblock_index;
                fb_payload.base = None;

                // If main token got canceled in here that means we received get_payload and we should drop everything and now update best_payload
                // To ensure that we will return same blocks as rollup-boost (to leverage caches)
                if block_cancel.is_cancelled() {
                    self.record_flashblocks_metrics(
                        ctx,
                        info,
                        ctx.target_flashblock_count(),
                        span,
                        "Payload building complete, channel closed or job cancelled",
                    );
                    return Ok(None);
                }
                let flashblock_byte_size = self
                    .ws_pub
                    .publish(&fb_payload)
                    .wrap_err("failed to publish flashblock via websocket")?;
                self.payload_tx
                    .send(new_payload.clone())
                    .await
                    .wrap_err("failed to send built payload to handler")?;
                best_payload.set(new_payload);

                // Record flashblock build duration
                ctx.metrics
                    .flashblock_build_duration
                    .record(flashblock_build_start_time.elapsed());
                ctx.metrics
                    .flashblock_byte_size_histogram
                    .record(flashblock_byte_size as f64);
                ctx.metrics
                    .flashblock_num_tx_histogram
                    .record(info.executed_transactions.len() as f64);

                // Update bundle_state for next iteration
                if let Some(da_limit) = ctx.extra_ctx.da_per_batch {
                    if let Some(da) = target_da_for_batch.as_mut() {
                        *da += da_limit;
                    } else {
                        error!(
                            "Builder end up in faulty invariant, if da_per_batch is set then total_da_per_batch must be set"
                        );
                    }
                }

                let target_gas_for_batch =
                    ctx.extra_ctx.target_gas_for_batch + ctx.extra_ctx.gas_per_batch;
<<<<<<< HEAD
                let next_extra_ctx = FlashblocksExtraCtx {
                    flashblock_index: ctx.next_flashblock_index(),
                    target_flashblock_count: ctx.target_flashblock_count(),
                    target_gas_for_batch,
                    target_da_for_batch,
                    gas_per_batch: ctx.extra_ctx.gas_per_batch,
                    da_per_batch: ctx.extra_ctx.da_per_batch,
                    calculate_state_root: ctx.extra_ctx.calculate_state_root,
                };
=======
                let next_extra_ctx = ctx
                    .extra_ctx
                    .clone()
                    .next(target_gas_for_batch, target_da_for_batch);
>>>>>>> 9ebf7062

                info!(
                    target: "payload_builder",
                    message = "Flashblock built",
                    flashblock_index = flashblock_index,
                    current_gas = info.cumulative_gas_used,
                    current_da = info.cumulative_da_bytes_used,
                    target_flashblocks = ctx.target_flashblock_count(),
                );

                Ok(Some(next_extra_ctx))
            }
        }
    }

    /// Do some logging and metric recording when we stop build flashblocks
    fn record_flashblocks_metrics(
        &self,
        ctx: &OpPayloadBuilderCtx<FlashblocksExtraCtx>,
        info: &ExecutionInfo<ExtraExecutionInfo>,
        flashblocks_per_block: u64,
        span: &tracing::Span,
        message: &str,
    ) {
        ctx.metrics.block_built_success.increment(1);
        ctx.metrics
            .flashblock_count
            .record(ctx.flashblock_index() as f64);
        ctx.metrics
            .missing_flashblocks_count
            .record(flashblocks_per_block.saturating_sub(ctx.flashblock_index()) as f64);
        ctx.metrics
            .payload_num_tx
            .record(info.executed_transactions.len() as f64);
        ctx.metrics
            .payload_num_tx_gauge
            .set(info.executed_transactions.len() as f64);

        debug!(
            target: "payload_builder",
            message = message,
            flashblocks_per_block = flashblocks_per_block,
            flashblock_index = ctx.flashblock_index(),
        );

        span.record("flashblock_count", ctx.flashblock_index());
    }

    /// Calculate number of flashblocks.
    /// If dynamic is enabled this function will take time drift into the account.
    pub(super) fn calculate_flashblocks(&self, timestamp: u64) -> (u64, Duration) {
        if self.config.specific.fixed {
            return (
                self.config.flashblocks_per_block(),
                // We adjust first FB to ensure that we have at least some time to make all FB in time
                self.config.specific.interval - self.config.specific.leeway_time,
            );
        }

        // We use this system time to determine remining time to build a block
        // Things to consider:
        // FCU(a) - FCU with attributes
        // FCU(a) could arrive with `block_time - fb_time < delay`. In this case we could only produce 1 flashblock
        // FCU(a) could arrive with `delay < fb_time` - in this case we will shrink first flashblock
        // FCU(a) could arrive with `fb_time < delay < block_time - fb_time` - in this case we will issue less flashblocks
        let target_time = std::time::SystemTime::UNIX_EPOCH + Duration::from_secs(timestamp)
            - self.config.specific.leeway_time;
        let now = std::time::SystemTime::now();
        let Ok(time_drift) = target_time.duration_since(now) else {
            error!(
                target: "payload_builder",
                message = "FCU arrived too late or system clock are unsynced",
                ?target_time,
                ?now,
            );
            return (
                self.config.flashblocks_per_block(),
                self.config.specific.interval,
            );
        };
        self.metrics.flashblocks_time_drift.record(
            self.config
                .block_time
                .as_millis()
                .saturating_sub(time_drift.as_millis()) as f64,
        );
        debug!(
            target: "payload_builder",
            message = "Time drift for building round",
            ?target_time,
            time_drift = self.config.block_time.as_millis().saturating_sub(time_drift.as_millis()),
            ?timestamp
        );
        // This is extra check to ensure that we would account at least for block time in case we have any timer discrepancies.
        let time_drift = time_drift.min(self.config.block_time);
        let interval = self.config.specific.interval.as_millis() as u64;
        let time_drift = time_drift.as_millis() as u64;
        let first_flashblock_offset = time_drift.rem(interval);
        if first_flashblock_offset == 0 {
            // We have perfect division, so we use interval as first fb offset
            (time_drift.div(interval), Duration::from_millis(interval))
        } else {
            // Non-perfect division, so we account for it.
            (
                time_drift.div(interval) + 1,
                Duration::from_millis(first_flashblock_offset),
            )
        }
    }
}

#[async_trait::async_trait]
impl<Pool, Client, BuilderTx> PayloadBuilder for OpPayloadBuilder<Pool, Client, BuilderTx>
where
    Pool: PoolBounds,
    Client: ClientBounds,
    BuilderTx: BuilderTransactions<FlashblocksExtraCtx> + Clone + Send + Sync,
{
    type Attributes = OpPayloadBuilderAttributes<OpTransactionSigned>;
    type BuiltPayload = OpBuiltPayload;

    async fn try_build(
        &self,
        args: BuildArguments<Self::Attributes, Self::BuiltPayload>,
        best_payload: BlockCell<Self::BuiltPayload>,
    ) -> Result<(), PayloadBuilderError> {
        self.build_payload(args, best_payload).await
    }
}

#[derive(Debug, Serialize, Deserialize)]
struct FlashblocksMetadata {
    receipts: HashMap<B256, <OpPrimitives as NodePrimitives>::Receipt>,
    new_account_balances: HashMap<Address, U256>,
    block_number: u64,
}

fn execute_pre_steps<DB, ExtraCtx>(
    state: &mut State<DB>,
    ctx: &OpPayloadBuilderCtx<ExtraCtx>,
) -> Result<ExecutionInfo<ExtraExecutionInfo>, PayloadBuilderError>
where
    DB: Database<Error = ProviderError> + std::fmt::Debug,
    ExtraCtx: std::fmt::Debug + Default,
{
    // 1. apply pre-execution changes
    ctx.evm_config
        .builder_for_next_block(state, ctx.parent(), ctx.block_env_attributes.clone())
        .map_err(PayloadBuilderError::other)?
        .apply_pre_execution_changes()?;

    // 2. execute sequencer transactions
    let info = ctx.execute_sequencer_transactions(state)?;

    Ok(info)
}

pub(super) fn build_block<DB, P, ExtraCtx>(
    state: &mut State<DB>,
    ctx: &OpPayloadBuilderCtx<ExtraCtx>,
    info: &mut ExecutionInfo<ExtraExecutionInfo>,
    calculate_state_root: bool,
) -> Result<(OpBuiltPayload, FlashblocksPayloadV1), PayloadBuilderError>
where
    DB: Database<Error = ProviderError> + AsRef<P>,
    P: StateRootProvider + HashedPostStateProvider + StorageRootProvider,
    ExtraCtx: std::fmt::Debug + Default,
{
    // We use it to preserve state, so we run merge_transitions on transition state at most once
    let untouched_transition_state = state.transition_state.clone();
    let state_merge_start_time = Instant::now();
    state.merge_transitions(BundleRetention::Reverts);
    let state_transition_merge_time = state_merge_start_time.elapsed();
    ctx.metrics
        .state_transition_merge_duration
        .record(state_transition_merge_time);
    ctx.metrics
        .state_transition_merge_gauge
        .set(state_transition_merge_time);

    let block_number = ctx.block_number();
    assert_eq!(block_number, ctx.parent().number + 1);

    let execution_outcome = ExecutionOutcome::new(
        state.bundle_state.clone(),
        vec![info.receipts.clone()],
        block_number,
        vec![],
    );

    let receipts_root = execution_outcome
        .generic_receipts_root_slow(block_number, |receipts| {
            calculate_receipt_root_no_memo_optimism(
                receipts,
                &ctx.chain_spec,
                ctx.attributes().timestamp(),
            )
        })
        .expect("Number is in range");
    let logs_bloom = execution_outcome
        .block_logs_bloom(block_number)
        .expect("Number is in range");

    // TODO: maybe recreate state with bundle in here
    // calculate the state root
    let state_root_start_time = Instant::now();
    let mut state_root = B256::ZERO;
    let mut trie_output = TrieUpdates::default();
    let mut hashed_state = HashedPostState::default();

    if calculate_state_root {
        let state_provider = state.database.as_ref();
        hashed_state = state_provider.hashed_post_state(execution_outcome.state());
        (state_root, trie_output) = {
            state
                .database
                .as_ref()
                .state_root_with_updates(hashed_state.clone())
                .inspect_err(|err| {
                    warn!(target: "payload_builder",
                    parent_header=%ctx.parent().hash(),
                        %err,
                        "failed to calculate state root for payload"
                    );
                })?
        };
        let state_root_calculation_time = state_root_start_time.elapsed();
        ctx.metrics
            .state_root_calculation_duration
            .record(state_root_calculation_time);
        ctx.metrics
            .state_root_calculation_gauge
            .set(state_root_calculation_time);
    }

    let mut requests_hash = None;
    let withdrawals_root = if ctx
        .chain_spec
        .is_isthmus_active_at_timestamp(ctx.attributes().timestamp())
    {
        // always empty requests hash post isthmus
        requests_hash = Some(EMPTY_REQUESTS_HASH);

        // withdrawals root field in block header is used for storage root of L2 predeploy
        // `l2tol1-message-passer`
        Some(
            isthmus::withdrawals_root(execution_outcome.state(), state.database.as_ref())
                .map_err(PayloadBuilderError::other)?,
        )
    } else if ctx
        .chain_spec
        .is_canyon_active_at_timestamp(ctx.attributes().timestamp())
    {
        Some(EMPTY_WITHDRAWALS)
    } else {
        None
    };

    // create the block header
    let transactions_root = proofs::calculate_transaction_root(&info.executed_transactions);

    // OP doesn't support blobs/EIP-4844.
    // https://specs.optimism.io/protocol/exec-engine.html#ecotone-disable-blob-transactions
    // Need [Some] or [None] based on hardfork to match block hash.
    let (excess_blob_gas, blob_gas_used) = ctx.blob_fields();
    let extra_data = ctx.extra_data()?;

    let header = Header {
        parent_hash: ctx.parent().hash(),
        ommers_hash: EMPTY_OMMER_ROOT_HASH,
        beneficiary: ctx.evm_env.block_env.beneficiary,
        state_root,
        transactions_root,
        receipts_root,
        withdrawals_root,
        logs_bloom,
        timestamp: ctx.attributes().payload_attributes.timestamp,
        mix_hash: ctx.attributes().payload_attributes.prev_randao,
        nonce: BEACON_NONCE.into(),
        base_fee_per_gas: Some(ctx.base_fee()),
        number: ctx.parent().number + 1,
        gas_limit: ctx.block_gas_limit(),
        difficulty: U256::ZERO,
        gas_used: info.cumulative_gas_used,
        extra_data,
        parent_beacon_block_root: ctx.attributes().payload_attributes.parent_beacon_block_root,
        blob_gas_used,
        excess_blob_gas,
        requests_hash,
    };

    // seal the block
    let block = alloy_consensus::Block::<OpTransactionSigned>::new(
        header,
        BlockBody {
            transactions: info.executed_transactions.clone(),
            ommers: vec![],
            withdrawals: ctx.withdrawals().cloned(),
        },
    );

    let recovered_block =
        RecoveredBlock::new_unhashed(block.clone(), info.executed_senders.clone());
    // create the executed block data
    let executed: ExecutedBlockWithTrieUpdates<OpPrimitives> = ExecutedBlockWithTrieUpdates {
        block: ExecutedBlock {
            recovered_block: Arc::new(recovered_block),
            execution_output: Arc::new(execution_outcome),
            hashed_state: Arc::new(hashed_state),
        },
        trie: ExecutedTrieUpdates::Present(Arc::new(trie_output)),
    };
    debug!(target: "payload_builder", message = "Executed block created");

    let sealed_block = Arc::new(block.seal_slow());
    debug!(target: "payload_builder", ?sealed_block, "sealed built block");

    let block_hash = sealed_block.hash();

    // pick the new transactions from the info field and update the last flashblock index
    let new_transactions = info.executed_transactions[info.extra.last_flashblock_index..].to_vec();

    let new_transactions_encoded = new_transactions
        .clone()
        .into_iter()
        .map(|tx| tx.encoded_2718().into())
        .collect::<Vec<_>>();

    let new_receipts = info.receipts[info.extra.last_flashblock_index..].to_vec();
    info.extra.last_flashblock_index = info.executed_transactions.len();
    let receipts_with_hash = new_transactions
        .iter()
        .zip(new_receipts.iter())
        .map(|(tx, receipt)| (tx.tx_hash(), receipt.clone()))
        .collect::<HashMap<B256, OpReceipt>>();
    let new_account_balances = state
        .bundle_state
        .state
        .iter()
        .filter_map(|(address, account)| account.info.as_ref().map(|info| (*address, info.balance)))
        .collect::<HashMap<Address, U256>>();

    let metadata: FlashblocksMetadata = FlashblocksMetadata {
        receipts: receipts_with_hash,
        new_account_balances,
        block_number: ctx.parent().number + 1,
    };

    // Prepare the flashblocks message
    let fb_payload = FlashblocksPayloadV1 {
        payload_id: ctx.payload_id(),
        index: 0,
        base: Some(ExecutionPayloadBaseV1 {
            parent_beacon_block_root: ctx
                .attributes()
                .payload_attributes
                .parent_beacon_block_root
                .unwrap(),
            parent_hash: ctx.parent().hash(),
            fee_recipient: ctx.attributes().suggested_fee_recipient(),
            prev_randao: ctx.attributes().payload_attributes.prev_randao,
            block_number: ctx.parent().number + 1,
            gas_limit: ctx.block_gas_limit(),
            timestamp: ctx.attributes().payload_attributes.timestamp,
            extra_data: ctx.extra_data()?,
            base_fee_per_gas: ctx.base_fee().try_into().unwrap(),
        }),
        diff: ExecutionPayloadFlashblockDeltaV1 {
            state_root,
            receipts_root,
            logs_bloom,
            gas_used: info.cumulative_gas_used,
            block_hash,
            transactions: new_transactions_encoded,
            withdrawals: ctx.withdrawals().cloned().unwrap_or_default().to_vec(),
            withdrawals_root: withdrawals_root.unwrap_or_default(),
        },
        metadata: serde_json::to_value(&metadata).unwrap_or_default(),
    };

    // We clean bundle and place initial state transaction back
    state.take_bundle();
    state.transition_state = untouched_transition_state;

    Ok((
        OpBuiltPayload::new(
            ctx.payload_id(),
            sealed_block,
            info.total_fees,
            Some(executed),
        ),
        fb_payload,
    ))
}<|MERGE_RESOLUTION|>--- conflicted
+++ resolved
@@ -113,14 +113,6 @@
         self.extra_ctx.target_flashblock_count
     }
 
-<<<<<<< HEAD
-    /// Returns the next flashblock index
-    pub(crate) fn next_flashblock_index(&self) -> u64 {
-        self.extra_ctx.flashblock_index + 1
-    }
-
-=======
->>>>>>> 9ebf7062
     /// Returns if the flashblock is the first fallback block
     pub(crate) fn is_first_flashblock(&self) -> bool {
         self.flashblock_index() == 0
@@ -312,19 +304,9 @@
                 config.clone(),
                 block_cancel.clone(),
                 FlashblocksExtraCtx {
-<<<<<<< HEAD
-                    flashblock_index: 0,
-                    target_flashblock_count: self.config.flashblocks_per_block(),
-                    target_gas_for_batch: 0,
-                    target_da_for_batch: None,
-                    gas_per_batch: 0,
-                    da_per_batch: None,
-                    calculate_state_root,
-=======
                     target_flashblock_count: self.config.flashblocks_per_block(),
                     calculate_state_root,
                     ..Default::default()
->>>>>>> 9ebf7062
                 },
             )
             .map_err(|e| PayloadBuilderError::Other(e.into()))?;
@@ -611,23 +593,7 @@
         best_payload: &BlockCell<OpBuiltPayload>,
         span: &tracing::Span,
     ) -> eyre::Result<Option<FlashblocksExtraCtx>> {
-<<<<<<< HEAD
-        // TODO: remove this
-        if ctx.flashblock_index() > ctx.target_flashblock_count() {
-            info!(
-                target: "payload_builder",
-                target = ctx.target_flashblock_count(),
-                flashblock_index = ctx.flashblock_index(),
-                block_number = ctx.block_number(),
-                "Skipping flashblock reached target",
-            );
-            return Ok(None);
-        };
-
-        // Continue with flashblock building
-=======
         let flashblock_index = ctx.flashblock_index();
->>>>>>> 9ebf7062
         let mut target_gas_for_batch = ctx.extra_ctx.target_gas_for_batch;
         let mut target_da_for_batch = ctx.extra_ctx.target_da_for_batch;
 
@@ -743,11 +709,7 @@
 
         match build_result {
             Err(err) => {
-<<<<<<< HEAD
                 ctx.metrics.invalid_built_blocks_count.increment(1);
-=======
-                ctx.metrics.invalid_blocks_count.increment(1);
->>>>>>> 9ebf7062
                 Err(err).wrap_err("failed to build payload")
             }
             Ok((new_payload, mut fb_payload)) => {
@@ -800,22 +762,10 @@
 
                 let target_gas_for_batch =
                     ctx.extra_ctx.target_gas_for_batch + ctx.extra_ctx.gas_per_batch;
-<<<<<<< HEAD
-                let next_extra_ctx = FlashblocksExtraCtx {
-                    flashblock_index: ctx.next_flashblock_index(),
-                    target_flashblock_count: ctx.target_flashblock_count(),
-                    target_gas_for_batch,
-                    target_da_for_batch,
-                    gas_per_batch: ctx.extra_ctx.gas_per_batch,
-                    da_per_batch: ctx.extra_ctx.da_per_batch,
-                    calculate_state_root: ctx.extra_ctx.calculate_state_root,
-                };
-=======
                 let next_extra_ctx = ctx
                     .extra_ctx
                     .clone()
                     .next(target_gas_for_batch, target_da_for_batch);
->>>>>>> 9ebf7062
 
                 info!(
                     target: "payload_builder",
