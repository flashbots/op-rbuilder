--- conflicted
+++ resolved
@@ -36,7 +36,7 @@
 use reth_revm::{
     State, database::StateProviderDatabase, db::states::bundle_state::BundleRetention,
 };
-use reth_trie::{updates::TrieUpdates, HashedPostState};
+use reth_trie::{HashedPostState, updates::TrieUpdates};
 use revm::Database;
 use rollup_boost::{
     ExecutionPayloadBaseV1, ExecutionPayloadFlashblockDeltaV1, FlashblocksPayloadV1,
@@ -44,16 +44,8 @@
 use serde::{Deserialize, Serialize};
 use std::{
     ops::{Div, Rem},
-<<<<<<< HEAD
-    sync::{
-        atomic::{AtomicU64, Ordering},
-        Arc, OnceLock,
-    },
+    sync::{Arc, OnceLock},
     time::{Instant, SystemTime, UNIX_EPOCH},
-=======
-    sync::{Arc, OnceLock},
-    time::Instant,
->>>>>>> 9e4b3279
 };
 use tokio::sync::{
     mpsc,
