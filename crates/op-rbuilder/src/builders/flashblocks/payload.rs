use super::{config::FlashblocksConfig, wspub::WebSocketPublisher};
use crate::{
    builders::{
        BuilderConfig,
        builder_tx::BuilderTransactions,
        context::OpPayloadBuilderCtx,
        flashblocks::{best_txs::BestFlashblocksTxs, config::FlashBlocksConfigExt},
        generator::{BlockCell, BuildArguments, PayloadBuilder},
    },
    gas_limiter::AddressGasLimiter,
    metrics::OpRBuilderMetrics,
    primitives::reth::ExecutionInfo,
    traits::{ClientBounds, PoolBounds},
};
use alloy_consensus::{
    BlockBody, EMPTY_OMMER_ROOT_HASH, Header, constants::EMPTY_WITHDRAWALS, proofs,
};
use alloy_eips::{Encodable2718, eip7685::EMPTY_REQUESTS_HASH, merge::BEACON_NONCE};
use alloy_primitives::{Address, B256, U256, map::foldhash::HashMap};
use core::time::Duration;
use eyre::WrapErr as _;
use reth::payload::PayloadBuilderAttributes;
use reth_basic_payload_builder::BuildOutcome;
use reth_chain_state::{ExecutedBlock, ExecutedBlockWithTrieUpdates, ExecutedTrieUpdates};
use reth_evm::{ConfigureEvm, execute::BlockBuilder};
use reth_node_api::{Block, NodePrimitives, PayloadBuilderError};
use reth_optimism_consensus::{calculate_receipt_root_no_memo_optimism, isthmus};
use reth_optimism_evm::{OpEvmConfig, OpNextBlockEnvAttributes};
use reth_optimism_forks::OpHardforks;
use reth_optimism_node::{OpBuiltPayload, OpPayloadBuilderAttributes};
use reth_optimism_primitives::{OpPrimitives, OpReceipt, OpTransactionSigned};
use reth_payload_util::BestPayloadTransactions;
use reth_primitives_traits::RecoveredBlock;
use reth_provider::{
    ExecutionOutcome, HashedPostStateProvider, ProviderError, StateRootProvider,
    StorageRootProvider,
};
use reth_revm::{
    State, database::StateProviderDatabase, db::states::bundle_state::BundleRetention,
};
use reth_transaction_pool::TransactionPool;
use reth_trie::{HashedPostState, updates::TrieUpdates};
use revm::Database;
use rollup_boost::{
    ExecutionPayloadBaseV1, ExecutionPayloadFlashblockDeltaV1, FlashblocksPayloadV1,
};
use serde::{Deserialize, Serialize};
use std::{
    ops::{Div, Rem},
    sync::Arc,
    time::Instant,
};
use tokio::sync::mpsc;
use tokio_util::sync::CancellationToken;
use tracing::{debug, error, info, metadata::Level, span, warn};

type NextBestFlashblocksTxs<Pool> = BestFlashblocksTxs<
    <Pool as TransactionPool>::Transaction,
    Box<
        dyn reth_transaction_pool::BestTransactions<
                Item = Arc<
                    reth_transaction_pool::ValidPoolTransaction<
                        <Pool as TransactionPool>::Transaction,
                    >,
                >,
            >,
    >,
>;

#[derive(Debug, Default)]
struct ExtraExecutionInfo {
    /// Index of the last consumed flashblock
    pub last_flashblock_index: usize,
}

#[derive(Debug, Default)]
pub struct FlashblocksExtraCtx {
    /// Current flashblock index
    flashblock_index: u64,
    /// Target flashblock count per block
    target_flashblock_count: u64,
    /// Total gas left for the current flashblock
    target_gas_for_batch: u64,
    /// Total DA bytes left for the current flashblock
    target_da_for_batch: Option<u64>,
    /// Gas limit per flashblock
    gas_per_batch: u64,
    /// DA bytes limit per flashblock
    da_per_batch: Option<u64>,
    /// Whether to calculate the state root for each flashblock
    calculate_state_root: bool,
}

impl OpPayloadBuilderCtx<FlashblocksExtraCtx> {
    /// Returns the current flashblock index
    pub(crate) fn flashblock_index(&self) -> u64 {
        self.extra_ctx.flashblock_index
    }

    /// Returns the target flashblock count
    pub(crate) fn target_flashblock_count(&self) -> u64 {
        self.extra_ctx.target_flashblock_count
    }

    /// Increments the flashblock index
    pub(crate) fn increment_flashblock_index(&mut self) -> u64 {
        self.extra_ctx.flashblock_index += 1;
        self.extra_ctx.flashblock_index
    }

    /// Sets the target flashblock count
    pub(crate) fn set_target_flashblock_count(&mut self, target_flashblock_count: u64) -> u64 {
        self.extra_ctx.target_flashblock_count = target_flashblock_count;
        self.extra_ctx.target_flashblock_count
    }

    /// Returns if the flashblock is the first fallback block
    pub(crate) fn is_first_flashblock(&self) -> bool {
        self.flashblock_index() == 0
    }

    /// Returns if the flashblock is the last one
    pub(crate) fn is_last_flashblock(&self) -> bool {
        self.flashblock_index() == self.target_flashblock_count()
    }
}

/// Optimism's payload builder
#[derive(Debug, Clone)]
pub(super) struct OpPayloadBuilder<Pool, Client, BuilderTx> {
    /// The type responsible for creating the evm.
    pub evm_config: OpEvmConfig,
    /// The transaction pool
    pub pool: Pool,
    /// Node client
    pub client: Client,
    /// Sender for sending built payloads to [`PayloadHandler`],
    /// which broadcasts outgoing payloads via p2p.
    pub payload_tx: mpsc::Sender<OpBuiltPayload>,
    /// WebSocket publisher for broadcasting flashblocks
    /// to all connected subscribers.
    pub ws_pub: Arc<WebSocketPublisher>,
    /// System configuration for the builder
    pub config: BuilderConfig<FlashblocksConfig>,
    /// The metrics for the builder
    pub metrics: Arc<OpRBuilderMetrics>,
    /// The end of builder transaction type
    pub builder_tx: BuilderTx,
    /// Rate limiting based on gas. This is an optional feature.
    pub address_gas_limiter: AddressGasLimiter,
}

impl<Pool, Client, BuilderTx> OpPayloadBuilder<Pool, Client, BuilderTx> {
    /// `OpPayloadBuilder` constructor.
    pub(super) fn new(
        evm_config: OpEvmConfig,
        pool: Pool,
        client: Client,
        config: BuilderConfig<FlashblocksConfig>,
        builder_tx: BuilderTx,
        payload_tx: mpsc::Sender<OpBuiltPayload>,
    ) -> eyre::Result<Self> {
        let metrics = Arc::new(OpRBuilderMetrics::default());
        let ws_pub = WebSocketPublisher::new(config.specific.ws_addr, Arc::clone(&metrics))?.into();
        let address_gas_limiter = AddressGasLimiter::new(config.gas_limiter_config.clone());
        Ok(Self {
            evm_config,
            pool,
            client,
            payload_tx,
            ws_pub,
            config,
            metrics,
            builder_tx,
            address_gas_limiter,
        })
    }
}

impl<Pool, Client, BuilderTx> reth_basic_payload_builder::PayloadBuilder
    for OpPayloadBuilder<Pool, Client, BuilderTx>
where
    Pool: Clone + Send + Sync,
    Client: Clone + Send + Sync,
    BuilderTx: Clone + Send + Sync,
{
    type Attributes = OpPayloadBuilderAttributes<OpTransactionSigned>;
    type BuiltPayload = OpBuiltPayload;

    fn try_build(
        &self,
        _args: reth_basic_payload_builder::BuildArguments<Self::Attributes, Self::BuiltPayload>,
    ) -> Result<BuildOutcome<Self::BuiltPayload>, PayloadBuilderError> {
        unimplemented!()
    }

    fn build_empty_payload(
        &self,
        _config: reth_basic_payload_builder::PayloadConfig<
            Self::Attributes,
            reth_basic_payload_builder::HeaderForPayload<Self::BuiltPayload>,
        >,
    ) -> Result<Self::BuiltPayload, PayloadBuilderError> {
        unimplemented!()
    }
}

impl<Pool, Client, BuilderTx> OpPayloadBuilder<Pool, Client, BuilderTx>
where
    Pool: PoolBounds,
    Client: ClientBounds,
    BuilderTx: BuilderTransactions<FlashblocksExtraCtx> + Send + Sync,
{
    /// Constructs an Optimism payload from the transactions sent via the
    /// Payload attributes by the sequencer. If the `no_tx_pool` argument is passed in
    /// the payload attributes, the transaction pool will be ignored and the only transactions
    /// included in the payload will be those sent through the attributes.
    ///
    /// Given build arguments including an Optimism client, transaction pool,
    /// and configuration, this function creates a transaction payload. Returns
    /// a result indicating success with the payload or an error in case of failure.
    async fn build_payload(
        &self,
        args: BuildArguments<OpPayloadBuilderAttributes<OpTransactionSigned>, OpBuiltPayload>,
        best_payload: BlockCell<OpBuiltPayload>,
    ) -> Result<(), PayloadBuilderError> {
        let block_build_start_time = Instant::now();
        let BuildArguments {
            mut cached_reads,
            config,
            cancel: block_cancel,
        } = args;

        // We log only every 100th block to reduce usage
        let span = if cfg!(feature = "telemetry")
            && config.parent_header.number % self.config.sampling_ratio == 0
        {
            span!(Level::INFO, "build_payload")
        } else {
            tracing::Span::none()
        };
        let _entered = span.enter();
        span.record(
            "payload_id",
            config.attributes.payload_attributes.id.to_string(),
        );

        let chain_spec = self.client.chain_spec();
        let timestamp = config.attributes.timestamp();
        let calculate_state_root = self.config.specific.calculate_state_root;
        let block_env_attributes = OpNextBlockEnvAttributes {
            timestamp,
            suggested_fee_recipient: config.attributes.suggested_fee_recipient(),
            prev_randao: config.attributes.prev_randao(),
            gas_limit: config
                .attributes
                .gas_limit
                .unwrap_or(config.parent_header.gas_limit),
            parent_beacon_block_root: config
                .attributes
                .payload_attributes
                .parent_beacon_block_root,
            extra_data: if chain_spec.is_holocene_active_at_timestamp(timestamp) {
                config
                    .attributes
                    .get_holocene_extra_data(chain_spec.base_fee_params_at_timestamp(timestamp))
                    .map_err(PayloadBuilderError::other)?
            } else {
                Default::default()
            },
        };

        let evm_env = self
            .evm_config
            .next_evm_env(&config.parent_header, &block_env_attributes)
            .map_err(PayloadBuilderError::other)?;

        let mut ctx = OpPayloadBuilderCtx::<FlashblocksExtraCtx> {
            evm_config: self.evm_config.clone(),
            chain_spec: self.client.chain_spec(),
            config,
            evm_env,
            block_env_attributes,
            // Here we use parent token because child token handing is only for proper flashblocks
            cancel: block_cancel.clone(),
            da_config: self.config.da_config.clone(),
            builder_signer: self.config.builder_signer,
            metrics: Default::default(),
            extra_ctx: FlashblocksExtraCtx {
                flashblock_index: 0,
                target_flashblock_count: self.config.flashblocks_per_block(),
                target_gas_for_batch: 0,
                target_da_for_batch: None,
                gas_per_batch: 0,
                da_per_batch: None,
                calculate_state_root,
            },
            max_gas_per_txn: self.config.max_gas_per_txn,
            address_gas_limiter: self.address_gas_limiter.clone(),
        };

        let state_provider = self.client.state_by_block_hash(ctx.parent().hash())?;
        let db = StateProviderDatabase::new(&state_provider);

        self.address_gas_limiter.refresh(ctx.block_number());

        // 1. execute the pre steps and seal an early block with that
        let sequencer_tx_start_time = Instant::now();
        let mut state = State::builder()
            .with_database(cached_reads.as_db_mut(db))
            .with_bundle_update()
            .build();

        let mut info = execute_pre_steps(&mut state, &ctx)?;
        let sequencer_tx_time = sequencer_tx_start_time.elapsed();
        ctx.metrics.sequencer_tx_duration.record(sequencer_tx_time);
        ctx.metrics.sequencer_tx_gauge.set(sequencer_tx_time);

        // We add first builder tx right after deposits
        let builder_txs = if ctx.attributes().no_tx_pool {
            vec![]
        } else {
            match self.builder_tx.add_builder_txs(
                &state_provider,
                &mut info,
                &ctx,
                &mut state,
                false,
            ) {
                Ok(builder_txs) => builder_txs,
                Err(e) => {
                    error!(target: "payload_builder", "Error adding builder txs to fallback block: {}", e);
                    vec![]
                }
            }
        };

        // We subtract gas limit and da limit for builder transaction from the whole limit
        let builder_tx_gas = builder_txs.iter().fold(0, |acc, tx| acc + tx.gas_used);
        let builder_tx_da_size: u64 = builder_txs.iter().fold(0, |acc, tx| acc + tx.da_size);

        let (payload, fb_payload) = build_block(
            &mut state,
            &ctx,
            &mut info,
            calculate_state_root || ctx.attributes().no_tx_pool, // need to calculate state root for CL sync
        )?;

        self.payload_tx
            .send(payload.clone())
            .await
            .map_err(PayloadBuilderError::other)?;
        best_payload.set(payload);

        info!(
            target: "payload_builder",
            message = "Fallback block built",
            payload_id = fb_payload.payload_id.to_string(),
        );

        // not emitting flashblock if no_tx_pool in FCU, it's just syncing
        if !ctx.attributes().no_tx_pool {
            let flashblock_byte_size = self
                .ws_pub
                .publish(&fb_payload)
                .map_err(PayloadBuilderError::other)?;
            ctx.metrics
                .flashblock_byte_size_histogram
                .record(flashblock_byte_size as f64);
        }

        if ctx.attributes().no_tx_pool {
            info!(
                target: "payload_builder",
                "No transaction pool, skipping transaction pool processing",
            );

            let total_block_building_time = block_build_start_time.elapsed();
            ctx.metrics
                .total_block_built_duration
                .record(total_block_building_time);
            ctx.metrics
                .total_block_built_gauge
                .set(total_block_building_time);
            ctx.metrics
                .payload_num_tx
                .record(info.executed_transactions.len() as f64);
            ctx.metrics
                .payload_num_tx_gauge
                .set(info.executed_transactions.len() as f64);

            // return early since we don't need to build a block with transactions from the pool
            return Ok(());
        }
        // We adjust our flashblocks timings based on time_drift if dynamic adjustment enable
        let (flashblocks_per_block, first_flashblock_offset) =
            self.calculate_flashblocks(timestamp);
        ctx.set_target_flashblock_count(flashblocks_per_block);
        info!(
            target: "payload_builder",
            message = "Performed flashblocks timing derivation",
            flashblocks_per_block = ctx.target_flashblock_count(),
            first_flashblock_offset = first_flashblock_offset.as_millis(),
            flashblocks_interval = self.config.specific.interval.as_millis(),
        );
        ctx.metrics.reduced_flashblocks_number.record(
            self.config
                .flashblocks_per_block()
                .saturating_sub(ctx.target_flashblock_count()) as f64,
        );
        ctx.metrics
            .first_flashblock_time_offset
            .record(first_flashblock_offset.as_millis() as f64);
        let gas_per_batch = ctx.block_gas_limit() / ctx.target_flashblock_count();
        let target_gas_for_batch = gas_per_batch;
        let da_per_batch = ctx
            .da_config
            .max_da_block_size()
            .map(|da_limit| da_limit / ctx.target_flashblock_count());
        // Check that builder tx won't affect fb limit too much
        if let Some(da_limit) = da_per_batch {
            // We error if we can't insert any tx aside from builder tx in flashblock
            if da_limit / 2 < builder_tx_da_size {
                error!(
                    "Builder tx da size subtraction caused max_da_block_size to be 0. No transaction would be included."
                );
            }
        }
        let mut total_da_per_batch = da_per_batch;

        // Account for already included builder tx
        ctx.extra_ctx.target_gas_for_batch = target_gas_for_batch.saturating_sub(builder_tx_gas);
        if let Some(da_limit) = total_da_per_batch.as_mut() {
            *da_limit = da_limit.saturating_sub(builder_tx_da_size);
        }
        ctx.extra_ctx.target_da_for_batch = total_da_per_batch;
        ctx.extra_ctx.gas_per_batch = gas_per_batch;
        ctx.extra_ctx.da_per_batch = da_per_batch;

        // Create best_transaction iterator
        let mut best_txs = BestFlashblocksTxs::new(BestPayloadTransactions::new(
            self.pool
                .best_transactions_with_attributes(ctx.best_transaction_attributes()),
        ));
        let interval = self.config.specific.interval;
        let (tx, mut rx) = mpsc::channel((self.config.flashblocks_per_block() + 1) as usize);
        let mut fb_cancel = block_cancel.child_token();
        ctx.cancel = fb_cancel.clone();

        tokio::spawn({
            let block_cancel = block_cancel.clone();

            async move {
                let mut timer = tokio::time::interval_at(
                    tokio::time::Instant::now()
                        .checked_add(first_flashblock_offset)
                        .expect("can add flashblock offset to current time"),
                    interval,
                );

                loop {
                    tokio::select! {
                        _ = timer.tick() => {
                            // cancel current payload building job
                            fb_cancel.cancel();
                            fb_cancel = block_cancel.child_token();
                            // this will tick at first_flashblock_offset,
                            // starting the second flashblock
                            if tx.send(fb_cancel.clone()).await.is_err() {
                                // receiver channel was dropped, return.
                                // this will only happen if the `build_payload` function returns,
                                // due to payload building error or the main cancellation token being
                                // cancelled.
                                return;
                            }
                        }
                        _ = block_cancel.cancelled() => {
                            return;
                        }
                    }
                }
            }
        });

        // Process flashblocks in a blocking loop
        loop {
            let fb_span = if span.is_none() {
                tracing::Span::none()
            } else {
                span!(
                    parent: &span,
                    Level::INFO,
                    "build_flashblock",
                )
            };
            let _entered = fb_span.enter();

            // build first flashblock immediately
            match self
                .build_next_flashblock(
                    &mut ctx,
                    &mut info,
                    &mut state,
                    &state_provider,
                    &mut best_txs,
                    &block_cancel,
                    &best_payload,
                    &fb_span,
                )
                .await
            {
                Ok(()) => {}
                Err(err) => {
                    error!(
                        target: "payload_builder",
                        "Failed to build flashblock {} for block number {}: {}",
                        ctx.flashblock_index(),
                        ctx.block_number(),
                        err
                    );
                    return Err(PayloadBuilderError::Other(err.into()));
                }
            }

            tokio::select! {
                Some(fb_cancel) = rx.recv() => {
                    ctx.cancel = fb_cancel;
                },
                _ = block_cancel.cancelled() => {
                    self.record_flashblocks_metrics(
                        &ctx,
                        &info,
                        flashblocks_per_block,
                        &span,
                        "Payload building complete, channel closed or job cancelled",
                    );
                    return Ok(());
                }
            }
        }
    }

    #[allow(clippy::too_many_arguments)]
    async fn build_next_flashblock<
        DB: Database<Error = ProviderError> + std::fmt::Debug + AsRef<P>,
        P: StateRootProvider + HashedPostStateProvider + StorageRootProvider,
    >(
        &self,
        ctx: &mut OpPayloadBuilderCtx<FlashblocksExtraCtx>,
        info: &mut ExecutionInfo<ExtraExecutionInfo>,
        state: &mut State<DB>,
        state_provider: impl reth::providers::StateProvider + Clone,
        best_txs: &mut NextBestFlashblocksTxs<Pool>,
        block_cancel: &CancellationToken,
        best_payload: &BlockCell<OpBuiltPayload>,
        span: &tracing::Span,
    ) -> eyre::Result<()> {
        // fallback block is index 0, so we need to increment here
        ctx.increment_flashblock_index();

        // TODO: remove this
        if ctx.flashblock_index() > ctx.target_flashblock_count() {
            info!(
                target: "payload_builder",
                target = ctx.target_flashblock_count(),
                flashblock_index = ctx.flashblock_index(),
                block_number = ctx.block_number(),
                "Skipping flashblock reached target",
            );
            return Ok(());
        };

        // Continue with flashblock building
        let mut target_gas_for_batch = ctx.extra_ctx.target_gas_for_batch;
        let mut target_da_per_batch = ctx.extra_ctx.target_da_for_batch;

        info!(
            target: "payload_builder",
            block_number = ctx.block_number(),
            flashblock_index = ctx.flashblock_index(),
            target_gas = target_gas_for_batch,
            gas_used = info.cumulative_gas_used,
            target_da = target_da_per_batch,
            da_used = info.cumulative_da_bytes_used,
            block_gas_used = ctx.block_gas_limit(),
            "Building flashblock",
        );
        let flashblock_build_start_time = Instant::now();

        let builder_txs =
            match self
                .builder_tx
                .add_builder_txs(&state_provider, info, ctx, state, true)
            {
                Ok(builder_txs) => builder_txs,
                Err(e) => {
                    error!(target: "payload_builder", "Error simulating builder txs: {}", e);
                    vec![]
                }
            };

        let builder_tx_gas = builder_txs.iter().fold(0, |acc, tx| acc + tx.gas_used);
        let builder_tx_da_size: u64 = builder_txs.iter().fold(0, |acc, tx| acc + tx.da_size);
        target_gas_for_batch = target_gas_for_batch.saturating_sub(builder_tx_gas);

        // saturating sub just in case, we will log an error if da_limit too small for builder_tx_da_size
        if let Some(da_limit) = target_da_per_batch.as_mut() {
            *da_limit = da_limit.saturating_sub(builder_tx_da_size);
        }

        let best_txs_start_time = Instant::now();
        best_txs.refresh_iterator(
            BestPayloadTransactions::new(
                self.pool
                    .best_transactions_with_attributes(ctx.best_transaction_attributes()),
            ),
            ctx.flashblock_index(),
        );
        let transaction_pool_fetch_time = best_txs_start_time.elapsed();
        ctx.metrics
            .transaction_pool_fetch_duration
            .record(transaction_pool_fetch_time);
        ctx.metrics
            .transaction_pool_fetch_gauge
            .set(transaction_pool_fetch_time);

        let tx_execution_start_time = Instant::now();
        ctx.execute_best_transactions(
            info,
            state,
            best_txs,
            target_gas_for_batch.min(ctx.block_gas_limit()),
<<<<<<< HEAD
            total_da_per_batch,
        )
        .wrap_err("failed to execute best transactions")?;
=======
            target_da_per_batch,
        )?;
>>>>>>> ccdd1b12
        // Extract last transactions
        let new_transactions = info.executed_transactions[info.extra.last_flashblock_index..]
            .to_vec()
            .iter()
            .map(|tx| tx.tx_hash())
            .collect::<Vec<_>>();
        best_txs.mark_commited(new_transactions);

        // We got block cancelled, we won't need anything from the block at this point
        // Caution: this assume that block cancel token only cancelled when new FCU is received
        if block_cancel.is_cancelled() {
            self.record_flashblocks_metrics(
                ctx,
                info,
                ctx.target_flashblock_count(),
                span,
                "Payload building complete, channel closed or job cancelled",
            );
            return Ok(());
        }

        let payload_tx_simulation_time = tx_execution_start_time.elapsed();
        ctx.metrics
            .payload_tx_simulation_duration
            .record(payload_tx_simulation_time);
        ctx.metrics
            .payload_tx_simulation_gauge
            .set(payload_tx_simulation_time);

        match self
            .builder_tx
            .add_builder_txs(&state_provider, info, ctx, state, false)
        {
            Ok(builder_txs) => builder_txs,
            Err(e) => {
                error!(target: "payload_builder", "Error simulating builder txs: {}", e);
                vec![]
            }
        };

        let total_block_built_duration = Instant::now();
        let build_result = build_block(
            state,
            ctx,
            info,
            ctx.extra_ctx.calculate_state_root || ctx.attributes().no_tx_pool,
        );
        let total_block_built_duration = total_block_built_duration.elapsed();
        ctx.metrics
            .total_block_built_duration
            .record(total_block_built_duration);
        ctx.metrics
            .total_block_built_gauge
            .set(total_block_built_duration);

        match build_result {
            Err(err) => {
                ctx.metrics.invalid_blocks_count.increment(1);
                return Err(err).wrap_err("failed to build payload");
            }
            Ok((new_payload, mut fb_payload)) => {
                fb_payload.index = ctx.flashblock_index();
                fb_payload.base = None;

                // If main token got canceled in here that means we received get_payload and we should drop everything and now update best_payload
                // To ensure that we will return same blocks as rollup-boost (to leverage caches)
                if block_cancel.is_cancelled() {
                    self.record_flashblocks_metrics(
                        ctx,
                        info,
                        ctx.target_flashblock_count(),
                        span,
                        "Payload building complete, channel closed or job cancelled",
                    );
                    return Ok(());
                }
                let flashblock_byte_size = self
                    .ws_pub
                    .publish(&fb_payload)
                    .wrap_err("failed to publish flashblock via websocket")?;
                self.payload_tx
                    .send(new_payload.clone())
                    .await
                    .wrap_err("failed to send built payload to handler")?;
                best_payload.set(new_payload);

                // Record flashblock build duration
                ctx.metrics
                    .flashblock_build_duration
                    .record(flashblock_build_start_time.elapsed());
                ctx.metrics
                    .flashblock_byte_size_histogram
                    .record(flashblock_byte_size as f64);
                ctx.metrics
                    .flashblock_num_tx_histogram
                    .record(info.executed_transactions.len() as f64);

                // Update bundle_state for next iteration
                if let Some(da_limit) = ctx.extra_ctx.da_per_batch {
                    if let Some(da) = target_da_per_batch.as_mut() {
                        *da += da_limit;
                    } else {
                        error!(
                            "Builder end up in faulty invariant, if da_per_batch is set then total_da_per_batch must be set"
                        );
                    }
                }

                ctx.extra_ctx.target_gas_for_batch += ctx.extra_ctx.gas_per_batch;
                ctx.extra_ctx.target_da_for_batch = target_da_per_batch;

                info!(
                    target: "payload_builder",
                    message = "Flashblock built",
                    flashblock_index = ctx.flashblock_index(),
                    current_gas = info.cumulative_gas_used,
                    current_da = info.cumulative_da_bytes_used,
                    target_flashblocks = ctx.target_flashblock_count(),
                );
            }
        }
        Ok(())
    }

    /// Do some logging and metric recording when we stop build flashblocks
    fn record_flashblocks_metrics(
        &self,
        ctx: &OpPayloadBuilderCtx<FlashblocksExtraCtx>,
        info: &ExecutionInfo<ExtraExecutionInfo>,
        flashblocks_per_block: u64,
        span: &tracing::Span,
        message: &str,
    ) {
        ctx.metrics.block_built_success.increment(1);
        ctx.metrics
            .flashblock_count
            .record(ctx.flashblock_index() as f64);
        ctx.metrics
            .missing_flashblocks_count
            .record(flashblocks_per_block.saturating_sub(ctx.flashblock_index()) as f64);
        ctx.metrics
            .payload_num_tx
            .record(info.executed_transactions.len() as f64);
        ctx.metrics
            .payload_num_tx_gauge
            .set(info.executed_transactions.len() as f64);

        debug!(
            target: "payload_builder",
            message = message,
            flashblocks_per_block = flashblocks_per_block,
            flashblock_index = ctx.flashblock_index(),
            config_flashblocks_per_block = self.config.flashblocks_per_block(),
        );

        span.record("flashblock_count", ctx.flashblock_index());
    }

    /// Calculate number of flashblocks.
    /// If dynamic is enabled this function will take time drift into the account.
    pub(super) fn calculate_flashblocks(&self, timestamp: u64) -> (u64, Duration) {
        if self.config.specific.fixed {
            return (
                self.config.flashblocks_per_block(),
                // We adjust first FB to ensure that we have at least some time to make all FB in time
                self.config.specific.interval - self.config.specific.leeway_time,
            );
        }
        // We use this system time to determine remining time to build a block
        // Things to consider:
        // FCU(a) - FCU with attributes
        // FCU(a) could arrive with `block_time - fb_time < delay`. In this case we could only produce 1 flashblock
        // FCU(a) could arrive with `delay < fb_time` - in this case we will shrink first flashblock
        // FCU(a) could arrive with `fb_time < delay < block_time - fb_time` - in this case we will issue less flashblocks
        let target_time = std::time::SystemTime::UNIX_EPOCH + Duration::from_secs(timestamp)
            - self.config.specific.leeway_time;
        let now = std::time::SystemTime::now();
        let Ok(time_drift) = target_time.duration_since(now) else {
            error!(
                target: "payload_builder",
                message = "FCU arrived too late or system clock are unsynced",
                ?target_time,
                ?now,
            );
            return (
                self.config.flashblocks_per_block(),
                self.config.specific.interval,
            );
        };
        self.metrics.flashblocks_time_drift.record(
            self.config
                .block_time
                .as_millis()
                .saturating_sub(time_drift.as_millis()) as f64,
        );
        debug!(
            target: "payload_builder",
            message = "Time drift for building round",
            ?target_time,
            time_drift = self.config.block_time.as_millis().saturating_sub(time_drift.as_millis()),
            ?timestamp
        );
        // This is extra check to ensure that we would account at least for block time in case we have any timer discrepancies.
        let time_drift = time_drift.min(self.config.block_time);
        let interval = self.config.specific.interval.as_millis() as u64;
        let time_drift = time_drift.as_millis() as u64;
        let first_flashblock_offset = time_drift.rem(interval);
        if first_flashblock_offset == 0 {
            // We have perfect division, so we use interval as first fb offset
            (time_drift.div(interval), Duration::from_millis(interval))
        } else {
            // Non-perfect division, so we account for it.
            (
                time_drift.div(interval) + 1,
                Duration::from_millis(first_flashblock_offset),
            )
        }
    }
}

#[async_trait::async_trait]
impl<Pool, Client, BuilderTx> PayloadBuilder for OpPayloadBuilder<Pool, Client, BuilderTx>
where
    Pool: PoolBounds,
    Client: ClientBounds,
    BuilderTx: BuilderTransactions<FlashblocksExtraCtx> + Clone + Send + Sync,
{
    type Attributes = OpPayloadBuilderAttributes<OpTransactionSigned>;
    type BuiltPayload = OpBuiltPayload;

    async fn try_build(
        &self,
        args: BuildArguments<Self::Attributes, Self::BuiltPayload>,
        best_payload: BlockCell<Self::BuiltPayload>,
    ) -> Result<(), PayloadBuilderError> {
        self.build_payload(args, best_payload).await
    }
}

#[derive(Debug, Serialize, Deserialize)]
struct FlashblocksMetadata {
    receipts: HashMap<B256, <OpPrimitives as NodePrimitives>::Receipt>,
    new_account_balances: HashMap<Address, U256>,
    block_number: u64,
}

fn execute_pre_steps<DB, ExtraCtx>(
    state: &mut State<DB>,
    ctx: &OpPayloadBuilderCtx<ExtraCtx>,
) -> Result<ExecutionInfo<ExtraExecutionInfo>, PayloadBuilderError>
where
    DB: Database<Error = ProviderError> + std::fmt::Debug,
    ExtraCtx: std::fmt::Debug + Default,
{
    // 1. apply pre-execution changes
    ctx.evm_config
        .builder_for_next_block(state, ctx.parent(), ctx.block_env_attributes.clone())
        .map_err(PayloadBuilderError::other)?
        .apply_pre_execution_changes()?;

    // 3. execute sequencer transactions
    let info = ctx.execute_sequencer_transactions(state)?;

    Ok(info)
}

fn build_block<DB, P, ExtraCtx>(
    state: &mut State<DB>,
    ctx: &OpPayloadBuilderCtx<ExtraCtx>,
    info: &mut ExecutionInfo<ExtraExecutionInfo>,
    calculate_state_root: bool,
) -> Result<(OpBuiltPayload, FlashblocksPayloadV1), PayloadBuilderError>
where
    DB: Database<Error = ProviderError> + AsRef<P>,
    P: StateRootProvider + HashedPostStateProvider + StorageRootProvider,
    ExtraCtx: std::fmt::Debug + Default,
{
    // We use it to preserve state, so we run merge_transitions on transition state at most once
    let untouched_transition_state = state.transition_state.clone();
    let state_merge_start_time = Instant::now();
    state.merge_transitions(BundleRetention::Reverts);
    let state_transition_merge_time = state_merge_start_time.elapsed();
    ctx.metrics
        .state_transition_merge_duration
        .record(state_transition_merge_time);
    ctx.metrics
        .state_transition_merge_gauge
        .set(state_transition_merge_time);

    let block_number = ctx.block_number();
    assert_eq!(block_number, ctx.parent().number + 1);

    let execution_outcome = ExecutionOutcome::new(
        state.bundle_state.clone(),
        vec![info.receipts.clone()],
        block_number,
        vec![],
    );

    let receipts_root = execution_outcome
        .generic_receipts_root_slow(block_number, |receipts| {
            calculate_receipt_root_no_memo_optimism(
                receipts,
                &ctx.chain_spec,
                ctx.attributes().timestamp(),
            )
        })
        .expect("Number is in range");
    let logs_bloom = execution_outcome
        .block_logs_bloom(block_number)
        .expect("Number is in range");

    // TODO: maybe recreate state with bundle in here
    // // calculate the state root
    let state_root_start_time = Instant::now();
    let mut state_root = B256::ZERO;
    let mut trie_output = TrieUpdates::default();
    let mut hashed_state = HashedPostState::default();

    if calculate_state_root {
        let state_provider = state.database.as_ref();
        hashed_state = state_provider.hashed_post_state(execution_outcome.state());
        (state_root, trie_output) = {
            state
                .database
                .as_ref()
                .state_root_with_updates(hashed_state.clone())
                .inspect_err(|err| {
                    warn!(target: "payload_builder",
                    parent_header=%ctx.parent().hash(),
                        %err,
                        "failed to calculate state root for payload"
                    );
                })?
        };
        let state_root_calculation_time = state_root_start_time.elapsed();
        ctx.metrics
            .state_root_calculation_duration
            .record(state_root_calculation_time);
        ctx.metrics
            .state_root_calculation_gauge
            .set(state_root_calculation_time);
    }

    let mut requests_hash = None;
    let withdrawals_root = if ctx
        .chain_spec
        .is_isthmus_active_at_timestamp(ctx.attributes().timestamp())
    {
        // always empty requests hash post isthmus
        requests_hash = Some(EMPTY_REQUESTS_HASH);

        // withdrawals root field in block header is used for storage root of L2 predeploy
        // `l2tol1-message-passer`
        Some(
            isthmus::withdrawals_root(execution_outcome.state(), state.database.as_ref())
                .map_err(PayloadBuilderError::other)?,
        )
    } else if ctx
        .chain_spec
        .is_canyon_active_at_timestamp(ctx.attributes().timestamp())
    {
        Some(EMPTY_WITHDRAWALS)
    } else {
        None
    };

    // create the block header
    let transactions_root = proofs::calculate_transaction_root(&info.executed_transactions);

    // OP doesn't support blobs/EIP-4844.
    // https://specs.optimism.io/protocol/exec-engine.html#ecotone-disable-blob-transactions
    // Need [Some] or [None] based on hardfork to match block hash.
    let (excess_blob_gas, blob_gas_used) = ctx.blob_fields();
    let extra_data = ctx.extra_data()?;

    let header = Header {
        parent_hash: ctx.parent().hash(),
        ommers_hash: EMPTY_OMMER_ROOT_HASH,
        beneficiary: ctx.evm_env.block_env.beneficiary,
        state_root,
        transactions_root,
        receipts_root,
        withdrawals_root,
        logs_bloom,
        timestamp: ctx.attributes().payload_attributes.timestamp,
        mix_hash: ctx.attributes().payload_attributes.prev_randao,
        nonce: BEACON_NONCE.into(),
        base_fee_per_gas: Some(ctx.base_fee()),
        number: ctx.parent().number + 1,
        gas_limit: ctx.block_gas_limit(),
        difficulty: U256::ZERO,
        gas_used: info.cumulative_gas_used,
        extra_data,
        parent_beacon_block_root: ctx.attributes().payload_attributes.parent_beacon_block_root,
        blob_gas_used,
        excess_blob_gas,
        requests_hash,
    };

    // seal the block
    let block = alloy_consensus::Block::<OpTransactionSigned>::new(
        header,
        BlockBody {
            transactions: info.executed_transactions.clone(),
            ommers: vec![],
            withdrawals: ctx.withdrawals().cloned(),
        },
    );

    let recovered_block =
        RecoveredBlock::new_unhashed(block.clone(), info.executed_senders.clone());
    // create the executed block data
    let executed: ExecutedBlockWithTrieUpdates<OpPrimitives> = ExecutedBlockWithTrieUpdates {
        block: ExecutedBlock {
            recovered_block: Arc::new(recovered_block),
            execution_output: Arc::new(execution_outcome),
            hashed_state: Arc::new(hashed_state),
        },
        trie: ExecutedTrieUpdates::Present(Arc::new(trie_output)),
    };
    info!(target: "payload_builder", message = "Executed block created");

    let sealed_block = Arc::new(block.seal_slow());
    debug!(target: "payload_builder", ?sealed_block, "sealed built block");

    let block_hash = sealed_block.hash();

    // pick the new transactions from the info field and update the last flashblock index
    let new_transactions = info.executed_transactions[info.extra.last_flashblock_index..].to_vec();

    let new_transactions_encoded = new_transactions
        .clone()
        .into_iter()
        .map(|tx| tx.encoded_2718().into())
        .collect::<Vec<_>>();

    let new_receipts = info.receipts[info.extra.last_flashblock_index..].to_vec();
    info.extra.last_flashblock_index = info.executed_transactions.len();
    let receipts_with_hash = new_transactions
        .iter()
        .zip(new_receipts.iter())
        .map(|(tx, receipt)| (tx.tx_hash(), receipt.clone()))
        .collect::<HashMap<B256, OpReceipt>>();
    let new_account_balances = state
        .bundle_state
        .state
        .iter()
        .filter_map(|(address, account)| account.info.as_ref().map(|info| (*address, info.balance)))
        .collect::<HashMap<Address, U256>>();

    let metadata: FlashblocksMetadata = FlashblocksMetadata {
        receipts: receipts_with_hash,
        new_account_balances,
        block_number: ctx.parent().number + 1,
    };

    // Prepare the flashblocks message
    let fb_payload = FlashblocksPayloadV1 {
        payload_id: ctx.payload_id(),
        index: 0,
        base: Some(ExecutionPayloadBaseV1 {
            parent_beacon_block_root: ctx
                .attributes()
                .payload_attributes
                .parent_beacon_block_root
                .unwrap(),
            parent_hash: ctx.parent().hash(),
            fee_recipient: ctx.attributes().suggested_fee_recipient(),
            prev_randao: ctx.attributes().payload_attributes.prev_randao,
            block_number: ctx.parent().number + 1,
            gas_limit: ctx.block_gas_limit(),
            timestamp: ctx.attributes().payload_attributes.timestamp,
            extra_data: ctx.extra_data()?,
            base_fee_per_gas: ctx.base_fee().try_into().unwrap(),
        }),
        diff: ExecutionPayloadFlashblockDeltaV1 {
            state_root,
            receipts_root,
            logs_bloom,
            gas_used: info.cumulative_gas_used,
            block_hash,
            transactions: new_transactions_encoded,
            withdrawals: ctx.withdrawals().cloned().unwrap_or_default().to_vec(),
            withdrawals_root: withdrawals_root.unwrap_or_default(),
        },
        metadata: serde_json::to_value(&metadata).unwrap_or_default(),
    };

    // We clean bundle and place initial state transaction back
    state.take_bundle();
    state.transition_state = untouched_transition_state;

    Ok((
        OpBuiltPayload::new(
            ctx.payload_id(),
            sealed_block,
            info.total_fees,
            Some(executed),
        ),
        fb_payload,
    ))
}<|MERGE_RESOLUTION|>--- conflicted
+++ resolved
@@ -630,14 +630,9 @@
             state,
             best_txs,
             target_gas_for_batch.min(ctx.block_gas_limit()),
-<<<<<<< HEAD
-            total_da_per_batch,
+            target_da_per_batch,
         )
         .wrap_err("failed to execute best transactions")?;
-=======
-            target_da_per_batch,
-        )?;
->>>>>>> ccdd1b12
         // Extract last transactions
         let new_transactions = info.executed_transactions[info.extra.last_flashblock_index..]
             .to_vec()
