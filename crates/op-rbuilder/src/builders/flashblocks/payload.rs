use super::{config::FlashblocksConfig, wspub::WebSocketPublisher};
use crate::{
    builders::{
        context::{estimate_gas_for_builder_tx, OpPayloadBuilderCtx},
        flashblocks::{best_txs::BestFlashblocksTxs, config::FlashBlocksConfigExt},
        generator::{BlockCell, BuildArguments},
        BuilderConfig, BuilderTx,
    },
    metrics::OpRBuilderMetrics,
    primitives::reth::ExecutionInfo,
    traits::{ClientBounds, PoolBounds},
};
use alloy_consensus::{
    constants::EMPTY_WITHDRAWALS, proofs, BlockBody, Header, EMPTY_OMMER_ROOT_HASH,
};
use alloy_eips::{eip7685::EMPTY_REQUESTS_HASH, merge::BEACON_NONCE, Encodable2718};
use alloy_primitives::{map::foldhash::HashMap, Address, B256, U256};
use core::time::Duration;
use reth::payload::PayloadBuilderAttributes;
use reth_basic_payload_builder::BuildOutcome;
use reth_chain_state::{ExecutedBlock, ExecutedBlockWithTrieUpdates, ExecutedTrieUpdates};
use reth_evm::{execute::BlockBuilder, ConfigureEvm};
use reth_node_api::{Block, NodePrimitives, PayloadBuilderError};
use reth_optimism_consensus::{calculate_receipt_root_no_memo_optimism, isthmus};
use reth_optimism_evm::{OpEvmConfig, OpNextBlockEnvAttributes};
use reth_optimism_forks::OpHardforks;
use reth_optimism_node::{OpBuiltPayload, OpPayloadBuilderAttributes};
use reth_optimism_primitives::{OpPrimitives, OpReceipt, OpTransactionSigned};
use reth_payload_util::BestPayloadTransactions;
use reth_primitives_traits::RecoveredBlock;
use reth_provider::{
    ExecutionOutcome, HashedPostStateProvider, ProviderError, StateRootProvider,
    StorageRootProvider,
};
use reth_revm::{
    database::StateProviderDatabase, db::states::bundle_state::BundleRetention, State,
};
use revm::Database;
use rollup_boost::{
    ExecutionPayloadBaseV1, ExecutionPayloadFlashblockDeltaV1, FlashblocksPayloadV1,
};
use serde::{Deserialize, Serialize};
use std::{
    ops::{Div, Rem},
    sync::{
        atomic::{AtomicU64, Ordering},
        Arc,
    },
    time::Instant,
};
use tokio::sync::{
    mpsc,
    mpsc::{error::SendError, Sender},
};
use tokio_util::sync::CancellationToken;
use tracing::{debug, error, info, metadata::Level, span, warn};

#[derive(Debug, Default)]
struct ExtraExecutionInfo {
    /// Index of the last consumed flashblock
    pub last_flashblock_index: usize,
}

#[derive(Debug, Default)]
struct FlashblocksExtraCtx {
    /// Current flashblock index
    pub flashblock_index: Arc<AtomicU64>,
    /// Target flashblock count
    pub target_flashblock_count: u64,
}

impl OpPayloadBuilderCtx<FlashblocksExtraCtx> {
    /// Returns the current flashblock index
    pub fn flashblock_index(&self) -> u64 {
        self.extra_ctx.flashblock_index.load(Ordering::Relaxed)
    }

    /// Returns the target flashblock count
    pub fn target_flashblock_count(&self) -> u64 {
        self.extra_ctx.target_flashblock_count
    }

    /// Increments the flashblock index
    pub fn increment_flashblock_index(&mut self) -> u64 {
        self.extra_ctx
            .flashblock_index
            .fetch_add(1, Ordering::Relaxed);
        self.flashblock_index()
    }

    /// Sets the target flashblock count
    pub fn set_target_flashblock_count(&mut self, target_flashblock_count: u64) -> u64 {
        self.extra_ctx.target_flashblock_count = target_flashblock_count;
        self.extra_ctx.target_flashblock_count
    }

    /// Returns if the flashblock is the last one
    pub fn is_last_flashblock(&self) -> bool {
        self.flashblock_index() == self.target_flashblock_count() - 1
    }
}

/// Optimism's payload builder
#[derive(Debug, Clone)]
pub struct OpPayloadBuilder<Pool, Client, BT> {
    /// The type responsible for creating the evm.
    pub evm_config: OpEvmConfig,
    /// The transaction pool
    pub pool: Pool,
    /// Node client
    pub client: Client,
    /// WebSocket publisher for broadcasting flashblocks
    /// to all connected subscribers.
    pub ws_pub: Arc<WebSocketPublisher>,
    /// System configuration for the builder
    pub config: BuilderConfig<FlashblocksConfig>,
    /// The metrics for the builder
    pub metrics: Arc<OpRBuilderMetrics>,
    /// The end of builder transaction type
    #[allow(dead_code)]
    pub builder_tx: BT,
}

impl<Pool, Client, BT> OpPayloadBuilder<Pool, Client, BT> {
    /// `OpPayloadBuilder` constructor.
    pub fn new(
        evm_config: OpEvmConfig,
        pool: Pool,
        client: Client,
        config: BuilderConfig<FlashblocksConfig>,
        builder_tx: BT,
    ) -> eyre::Result<Self> {
        let metrics = Arc::new(OpRBuilderMetrics::default());
        let ws_pub = WebSocketPublisher::new(config.specific.ws_addr, Arc::clone(&metrics))?.into();
        Ok(Self {
            evm_config,
            pool,
            client,
            ws_pub,
            config,
            metrics,
            builder_tx,
        })
    }
}

impl<Pool, Client, BT> reth_basic_payload_builder::PayloadBuilder
    for OpPayloadBuilder<Pool, Client, BT>
where
    Pool: Clone + Send + Sync,
    Client: Clone + Send + Sync,
    BT: Clone + Send + Sync,
{
    type Attributes = OpPayloadBuilderAttributes<OpTransactionSigned>;
    type BuiltPayload = OpBuiltPayload;

    fn try_build(
        &self,
        _args: reth_basic_payload_builder::BuildArguments<Self::Attributes, Self::BuiltPayload>,
    ) -> Result<BuildOutcome<Self::BuiltPayload>, PayloadBuilderError> {
        unimplemented!()
    }

    fn build_empty_payload(
        &self,
        _config: reth_basic_payload_builder::PayloadConfig<
            Self::Attributes,
            reth_basic_payload_builder::HeaderForPayload<Self::BuiltPayload>,
        >,
    ) -> Result<Self::BuiltPayload, PayloadBuilderError> {
        unimplemented!()
    }
}

impl<Pool, Client, BT> OpPayloadBuilder<Pool, Client, BT>
where
    Pool: PoolBounds,
    Client: ClientBounds,
    BT: BuilderTx,
{
    /// Constructs an Optimism payload from the transactions sent via the
    /// Payload attributes by the sequencer. If the `no_tx_pool` argument is passed in
    /// the payload attributes, the transaction pool will be ignored and the only transactions
    /// included in the payload will be those sent through the attributes.
    ///
    /// Given build arguments including an Optimism client, transaction pool,
    /// and configuration, this function creates a transaction payload. Returns
    /// a result indicating success with the payload or an error in case of failure.
    fn build_payload(
        &self,
        args: BuildArguments<OpPayloadBuilderAttributes<OpTransactionSigned>, OpBuiltPayload>,
        best_payload: BlockCell<OpBuiltPayload>,
    ) -> Result<(), PayloadBuilderError> {
        let block_build_start_time = Instant::now();
        let BuildArguments {
            mut cached_reads,
            config,
            cancel: block_cancel,
        } = args;

        // We log only every 100th block to reduce usage
        let span = if cfg!(feature = "telemetry")
            && config.parent_header.number % self.config.sampling_ratio == 0
        {
            span!(Level::INFO, "build_payload")
        } else {
            tracing::Span::none()
        };
        let _entered = span.enter();
        span.record(
            "payload_id",
            config.attributes.payload_attributes.id.to_string(),
        );

        let chain_spec = self.client.chain_spec();
        let timestamp = config.attributes.timestamp();
        let block_env_attributes = OpNextBlockEnvAttributes {
            timestamp,
            suggested_fee_recipient: config.attributes.suggested_fee_recipient(),
            prev_randao: config.attributes.prev_randao(),
            gas_limit: config
                .attributes
                .gas_limit
                .unwrap_or(config.parent_header.gas_limit),
            parent_beacon_block_root: config
                .attributes
                .payload_attributes
                .parent_beacon_block_root,
            extra_data: if chain_spec.is_holocene_active_at_timestamp(timestamp) {
                config
                    .attributes
                    .get_holocene_extra_data(chain_spec.base_fee_params_at_timestamp(timestamp))
                    .map_err(PayloadBuilderError::other)?
            } else {
                Default::default()
            },
        };

        let evm_env = self
            .evm_config
            .next_evm_env(&config.parent_header, &block_env_attributes)
            .map_err(PayloadBuilderError::other)?;

        let mut ctx = OpPayloadBuilderCtx::<FlashblocksExtraCtx> {
            evm_config: self.evm_config.clone(),
            chain_spec: self.client.chain_spec(),
            config,
            evm_env,
            block_env_attributes,
            // Here we use parent token because child token handing is only for proper flashblocks
            cancel: block_cancel.clone(),
            da_config: self.config.da_config.clone(),
            builder_signer: self.config.builder_signer,
            metrics: Default::default(),
            extra_ctx: FlashblocksExtraCtx {
                flashblock_index: Arc::new(AtomicU64::new(0)),
                target_flashblock_count: self.config.flashblocks_per_block(),
            },
        };

        let state_provider = self.client.state_by_block_hash(ctx.parent().hash())?;
        let db = StateProviderDatabase::new(&state_provider);

        // 1. execute the pre steps and seal an early block with that
        let sequencer_tx_start_time = Instant::now();
        let mut state = State::builder()
            .with_database(cached_reads.as_db_mut(db))
            .with_bundle_update()
            .build();

        // We subtract gas limit and da limit for builder transaction from the whole limit
        let message = format!("Block Number: {}", ctx.block_number()).into_bytes();
        let builder_tx_gas = ctx
            .builder_signer()
            .map_or(0, |_| estimate_gas_for_builder_tx(message.clone()));
        let builder_tx_da_size = ctx
            .estimate_builder_tx_da_size(&mut state, builder_tx_gas, message.clone())
            .unwrap_or(0);

        let mut info = execute_pre_steps(&mut state, &ctx)?;
        let sequencer_tx_time = sequencer_tx_start_time.elapsed();
        ctx.metrics.sequencer_tx_duration.record(sequencer_tx_time);
        ctx.metrics.sequencer_tx_gauge.set(sequencer_tx_time);

        // If we have payload with txpool we add first builder tx right after deposits
        if !ctx.attributes().no_tx_pool {
            ctx.add_builder_tx(&mut info, &mut state, builder_tx_gas, message.clone());
        }

        let (payload, fb_payload) = build_block(&mut state, &ctx, &mut info)?;

        best_payload.set(payload.clone());
        self.ws_pub
            .publish(&fb_payload)
            .map_err(PayloadBuilderError::other)?;

        info!(
            target: "payload_builder",
            message = "Fallback block built",
            payload_id = fb_payload.payload_id.to_string(),
        );

        ctx.metrics
            .payload_num_tx
            .record(info.executed_transactions.len() as f64);
        ctx.metrics
            .payload_num_tx_gauge
            .set(info.executed_transactions.len() as f64);

        if ctx.attributes().no_tx_pool {
            info!(
                target: "payload_builder",
                "No transaction pool, skipping transaction pool processing",
            );

            let total_block_building_time = block_build_start_time.elapsed();
            ctx.metrics
                .total_block_built_duration
                .record(total_block_building_time);
            ctx.metrics
                .total_block_built_gauge
                .set(total_block_building_time);

            // return early since we don't need to build a block with transactions from the pool
            return Ok(());
        }
        // We adjust our flashblocks timings based on time_drift if dynamic adjustment enable
        let (flashblocks_per_block, first_flashblock_offset) =
            self.calculate_flashblocks(timestamp);
        ctx.set_target_flashblock_count(flashblocks_per_block);
        info!(
            target: "payload_builder",
            message = "Performed flashblocks timing derivation",
            flashblocks_per_block = ctx.target_flashblock_count(),
            first_flashblock_offset = first_flashblock_offset.as_millis(),
            flashblocks_interval = self.config.specific.interval.as_millis(),
        );
        ctx.metrics.reduced_flashblocks_number.record(
            self.config
                .flashblocks_per_block()
                .saturating_sub(ctx.target_flashblock_count()) as f64,
        );
        ctx.metrics
            .first_flashblock_time_offset
            .record(first_flashblock_offset.as_millis() as f64);
        let gas_per_batch = ctx.block_gas_limit() / ctx.target_flashblock_count();
        let mut total_gas_per_batch = gas_per_batch;
        let da_per_batch = ctx
            .da_config
            .max_da_block_size()
            .map(|da_limit| da_limit / ctx.target_flashblock_count());
        // Check that builder tx won't affect fb limit too much
        if let Some(da_limit) = da_per_batch {
            // We error if we can't insert any tx aside from builder tx in flashblock
            if da_limit / 2 < builder_tx_da_size {
                error!("Builder tx da size subtraction caused max_da_block_size to be 0. No transaction would be included.");
            }
        }
        let mut total_da_per_batch = da_per_batch;

        // Account for already included builder tx
        total_gas_per_batch = total_gas_per_batch.saturating_sub(builder_tx_gas);
        if let Some(da_limit) = total_da_per_batch.as_mut() {
            *da_limit = da_limit.saturating_sub(builder_tx_da_size);
        }

        // This channel coordinates flashblock building
        let (fb_cancel_token_rx, mut fb_cancel_token_tx) =
            mpsc::channel((self.config.flashblocks_per_block() + 1) as usize);
        self.spawn_timer_task(
            block_cancel.clone(),
            fb_cancel_token_rx,
            first_flashblock_offset,
        );
        // Process flashblocks in a blocking loop
        loop {
            let fb_span = if span.is_none() {
                tracing::Span::none()
            } else {
                span!(
                    parent: &span,
                    Level::INFO,
                    "build_flashblock",
                )
            };
            let _entered = fb_span.enter();

            // We get token from time loop. Token from this channel means that we need to start build flashblock
            // Cancellation of this token means that we need to stop building flashblock.
            // If channel return None it means that we built all flashblock or parent_token got cancelled
            let fb_cancel_token =
                tokio::task::block_in_place(|| fb_cancel_token_tx.blocking_recv()).flatten();

            match fb_cancel_token {
                Some(cancel_token) => {
                    // We use fb_cancel_token inside context so we could exit from
                    // execute_best_transaction without cancelling parent token
                    ctx.cancel = cancel_token;
                    // TODO: remove this
                    if ctx.flashblock_index() >= ctx.target_flashblock_count() {
                        info!(
                            target: "payload_builder",
                            target = ctx.target_flashblock_count(),
                            flashblock_count = ctx.flashblock_index(),
                            block_number = ctx.block_number(),
                            "Skipping flashblock reached target",
                        );
                        continue;
                    }
                    // Continue with flashblock building
                    info!(
                        target: "payload_builder",
                        block_number = ctx.block_number(),
                        flashblock_count = ctx.flashblock_index(),
                        target_gas = total_gas_per_batch,
                        gas_used = info.cumulative_gas_used,
                        target_da = total_da_per_batch.unwrap_or(0),
                        da_used = info.cumulative_da_bytes_used,
                        "Building flashblock",
                    );
                    let flashblock_build_start_time = Instant::now();
                    // If it is the last flashblock, we need to account for the builder tx
                    if ctx.is_last_flashblock() {
                        total_gas_per_batch = total_gas_per_batch.saturating_sub(builder_tx_gas);
                        // saturating sub just in case, we will log an error if da_limit too small for builder_tx_da_size
                        if let Some(da_limit) = total_da_per_batch.as_mut() {
                            *da_limit = da_limit.saturating_sub(builder_tx_da_size);
                        }
                    }
<<<<<<< HEAD
                    let mut state = State::builder()
                        .with_database(cached_reads.as_db_mut(db))
                        .with_bundle_update()
                        .with_bundle_prestate(bundle_state)
                        .build();
=======
>>>>>>> 0ec06442

                    let best_txs_start_time = Instant::now();
                    let best_txs = BestFlashblocksTxs::new(
                        BestPayloadTransactions::new(
                            self.pool.best_transactions_with_attributes(
                                ctx.best_transaction_attributes(),
                            ),
                        ),
                        ctx.extra_ctx.flashblock_index.clone(),
                    );
                    let transaction_pool_fetch_time = best_txs_start_time.elapsed();
                    ctx.metrics
                        .transaction_pool_fetch_duration
                        .record(transaction_pool_fetch_time);
                    ctx.metrics
                        .transaction_pool_fetch_gauge
                        .set(transaction_pool_fetch_time);

                    let tx_execution_start_time = Instant::now();
                    ctx.execute_best_transactions(
                        &mut info,
                        &mut state,
                        best_txs,
                        total_gas_per_batch.min(ctx.block_gas_limit()),
                        total_da_per_batch,
                    )?;
                    // We got block cancelled, we won't need anything from the block at this point
                    // Caution: this assume that block cancel token only cancelled when new FCU is received
                    if block_cancel.is_cancelled() {
                        ctx.metrics.block_built_success.increment(1);
                        ctx.metrics
                            .flashblock_count
                            .record(ctx.flashblock_index() as f64);
                        debug!(
                            target: "payload_builder",
                            message = "Payload building complete, job cancelled during execution"
                        );
                        span.record("flashblock_count", ctx.flashblock_index());
                        return Ok(());
                    }

                    let payload_tx_simulation_time = tx_execution_start_time.elapsed();
                    ctx.metrics
                        .payload_tx_simulation_duration
                        .record(payload_tx_simulation_time);
                    ctx.metrics
                        .payload_tx_simulation_gauge
                        .set(payload_tx_simulation_time);

                    // If it is the last flashblocks, add the builder txn to the block if enabled
                    if ctx.is_last_flashblock() {
                        ctx.add_builder_tx(&mut info, &mut state, builder_tx_gas, message.clone());
                    };

                    let total_block_built_duration = Instant::now();
                    let build_result = build_block(&mut state, &ctx, &mut info);
                    let total_block_built_duration = total_block_built_duration.elapsed();
                    ctx.metrics
                        .total_block_built_duration
                        .record(total_block_built_duration);
                    ctx.metrics
                        .total_block_built_gauge
                        .set(total_block_built_duration);

                    // Handle build errors with match pattern
                    match build_result {
                        Err(err) => {
                            // Track invalid/bad block
                            ctx.metrics.invalid_blocks_count.increment(1);
                            error!(target: "payload_builder", "Failed to build block {}, flashblock {}: {}", ctx.block_number(), ctx.flashblock_index(), err);
                            // Return the error
                            return Err(err);
                        }
                        Ok((new_payload, mut fb_payload)) => {
                            fb_payload.index = ctx.increment_flashblock_index(); // fallback block is index 0, so we need to increment here
                            fb_payload.base = None;

                            // We check that child_job got cancelled before sending flashblock.
                            // This will ensure consistent timing between flashblocks.
                            tokio::task::block_in_place(|| {
                                tokio::runtime::Handle::current()
                                    .block_on(async { ctx.cancel.cancelled().await });
                            });

                            // If main token got canceled in here that means we received get_payload and we should drop everything and now update best_payload
                            // To ensure that we will return same blocks as rollup-boost (to leverage caches)
                            if block_cancel.is_cancelled() {
                                ctx.metrics.block_built_success.increment(1);
                                ctx.metrics
                                    .flashblock_count
                                    .record(ctx.flashblock_index() as f64);
                                debug!(
                                    target: "payload_builder",
                                    message = "Payload building complete, job cancelled during execution"
                                );
                                span.record("flashblock_count", ctx.flashblock_index());
                                return Ok(());
                            }
                            self.ws_pub
                                .publish(&fb_payload)
                                .map_err(PayloadBuilderError::other)?;

                            // Record flashblock build duration
                            ctx.metrics
                                .flashblock_build_duration
                                .record(flashblock_build_start_time.elapsed());
                            ctx.metrics
                                .flashblock_byte_size_histogram
                                .record(new_payload.block().size() as f64);
                            ctx.metrics
                                .flashblock_num_tx_histogram
                                .record(info.executed_transactions.len() as f64);

                            best_payload.set(new_payload.clone());
                            // Update bundle_state for next iteration
                            total_gas_per_batch += gas_per_batch;
                            if let Some(da_limit) = da_per_batch {
                                if let Some(da) = total_da_per_batch.as_mut() {
                                    *da += da_limit;
                                } else {
                                    error!("Builder end up in faulty invariant, if da_per_batch is set then total_da_per_batch must be set");
                                }
                            }

                            info!(
                                target: "payload_builder",
                                message = "Flashblock built",
                                flashblock_count = ctx.flashblock_index(),
                                current_gas = info.cumulative_gas_used,
                                current_da = info.cumulative_da_bytes_used,
                                target_flashblocks = flashblocks_per_block,
                            );
                        }
                    }
                }
                None => {
                    // Exit loop if channel closed or cancelled
                    ctx.metrics.block_built_success.increment(1);
                    ctx.metrics
                        .flashblock_count
                        .record(ctx.flashblock_index() as f64);
                    ctx.metrics
                        .missing_flashblocks_count
                        .record(flashblocks_per_block.saturating_sub(ctx.flashblock_index()) as f64);
                    debug!(
                        target: "payload_builder",
                        message = "Payload building complete, channel closed or job cancelled",
                        missing_falshblocks = flashblocks_per_block.saturating_sub(ctx.flashblock_index()),
                        reduced_flashblocks = self.config.flashblocks_per_block().saturating_sub(flashblocks_per_block),
                    );
                    span.record("flashblock_count", ctx.flashblock_index());
                    return Ok(());
                }
            }
        }
    }

    /// Spawn task that will send new flashblock level cancel token in steady intervals (first interval
    /// may vary if --flashblocks.dynamic enabled)
    pub fn spawn_timer_task(
        &self,
        block_cancel: CancellationToken,
        flashblock_cancel_token_rx: Sender<Option<CancellationToken>>,
        first_flashblock_offset: Duration,
    ) {
        let interval = self.config.specific.interval;
        tokio::spawn(async move {
            let cancelled: Option<Result<(), SendError<Option<CancellationToken>>>> = block_cancel
                .run_until_cancelled(async {
                    // Create first fb interval already started
                    let mut timer = tokio::time::interval(first_flashblock_offset);
                    timer.tick().await;
                    let child_token = block_cancel.child_token();
                    flashblock_cancel_token_rx
                        .send(Some(child_token.clone()))
                        .await?;
                    timer.tick().await;
                    // Time to build flashblock has ended so we cancel the token
                    child_token.cancel();
                    // We would start using regular intervals from here on
                    let mut timer = tokio::time::interval(interval);
                    timer.tick().await;
                    loop {
                        // Initiate fb job
                        let child_token = block_cancel.child_token();
                        debug!(target: "payload_builder", "Sending child cancel token to execution loop");
                        flashblock_cancel_token_rx
                            .send(Some(child_token.clone()))
                            .await?;
                        timer.tick().await;
                        debug!(target: "payload_builder", "Cancelling child token to complete flashblock");
                        // Cancel job once time is up
                        child_token.cancel();
                    }
                })
                .await;
            if let Some(Err(err)) = cancelled {
                error!(target: "payload_builder", "Timer task encountered error: {err}");
            } else {
                info!(target: "payload_builder", "Building job cancelled, stopping payload building");
            }
        });
    }

    /// Calculate number of flashblocks.
    /// If dynamic is enabled this function will take time drift into the account.
    pub fn calculate_flashblocks(&self, timestamp: u64) -> (u64, Duration) {
        if self.config.specific.fixed {
            return (
                self.config.flashblocks_per_block(),
                // We adjust first FB to ensure that we have at least some time to make all FB in time
                self.config.specific.interval - self.config.specific.leeway_time,
            );
        }
        // We use this system time to determine remining time to build a block
        // Things to consider:
        // FCU(a) - FCU with attributes
        // FCU(a) could arrive with `block_time - fb_time < delay`. In this case we could only produce 1 flashblock
        // FCU(a) could arrive with `delay < fb_time` - in this case we will shrink first flashblock
        // FCU(a) could arrive with `fb_time < delay < block_time - fb_time` - in this case we will issue less flashblocks
        let target_time = std::time::SystemTime::UNIX_EPOCH + Duration::from_secs(timestamp)
            - self.config.specific.leeway_time;
        let now = std::time::SystemTime::now();
        let Ok(time_drift) = target_time.duration_since(now) else {
            error!(
                target: "payload_builder",
                message = "FCU arrived too late or system clock are unsynced",
                ?target_time,
                ?now,
            );
            return (
                self.config.flashblocks_per_block(),
                self.config.specific.interval,
            );
        };
        self.metrics.flashblocks_time_drift.record(
            self.config
                .block_time
                .as_millis()
                .saturating_sub(time_drift.as_millis()) as f64,
        );
        debug!(
            target: "payload_builder",
            message = "Time drift for building round",
            ?target_time,
            time_drift = self.config.block_time.as_millis().saturating_sub(time_drift.as_millis()),
            ?timestamp
        );
        // This is extra check to ensure that we would account at least for block time in case we have any timer discrepancies.
        let time_drift = time_drift.min(self.config.block_time);
        let interval = self.config.specific.interval.as_millis() as u64;
        let time_drift = time_drift.as_millis() as u64;
        let first_flashblock_offset = time_drift.rem(interval);
        if first_flashblock_offset == 0 {
            // We have perfect division, so we use interval as first fb offset
            (time_drift.div(interval), Duration::from_millis(interval))
        } else {
            // Non-perfect division, so we account for it.
            (
                time_drift.div(interval) + 1,
                Duration::from_millis(first_flashblock_offset),
            )
        }
    }
}

impl<Pool, Client, BT> crate::builders::generator::PayloadBuilder
    for OpPayloadBuilder<Pool, Client, BT>
where
    Pool: PoolBounds,
    Client: ClientBounds,
    BT: BuilderTx + Clone + Send + Sync,
{
    type Attributes = OpPayloadBuilderAttributes<OpTransactionSigned>;
    type BuiltPayload = OpBuiltPayload;

    fn try_build(
        &self,
        args: BuildArguments<Self::Attributes, Self::BuiltPayload>,
        best_payload: BlockCell<Self::BuiltPayload>,
    ) -> Result<(), PayloadBuilderError> {
        self.build_payload(args, best_payload)
    }
}

#[derive(Debug, Serialize, Deserialize)]
struct FlashblocksMetadata {
    receipts: HashMap<B256, <OpPrimitives as NodePrimitives>::Receipt>,
    new_account_balances: HashMap<Address, U256>,
    block_number: u64,
}

fn execute_pre_steps<DB, ExtraCtx>(
    state: &mut State<DB>,
    ctx: &OpPayloadBuilderCtx<ExtraCtx>,
) -> Result<ExecutionInfo<ExtraExecutionInfo>, PayloadBuilderError>
where
    DB: Database<Error = ProviderError> + std::fmt::Debug,
    ExtraCtx: std::fmt::Debug + Default,
{
    // 1. apply pre-execution changes
    ctx.evm_config
        .builder_for_next_block(state, ctx.parent(), ctx.block_env_attributes.clone())
        .map_err(PayloadBuilderError::other)?
        .apply_pre_execution_changes()?;

    // 3. execute sequencer transactions
    let info = ctx.execute_sequencer_transactions(state)?;

    Ok(info)
}

fn build_block<DB, P, ExtraCtx>(
    state: &mut State<DB>,
    ctx: &OpPayloadBuilderCtx<ExtraCtx>,
    info: &mut ExecutionInfo<ExtraExecutionInfo>,
) -> Result<(OpBuiltPayload, FlashblocksPayloadV1), PayloadBuilderError>
where
    DB: Database<Error = ProviderError> + AsRef<P>,
    P: StateRootProvider + HashedPostStateProvider + StorageRootProvider,
    ExtraCtx: std::fmt::Debug + Default,
{
    // We use it to preserve state, so we run merge_transitions on transition state at most once
    let untouched_transition_state = state.transition_state.clone();
    let state_merge_start_time = Instant::now();
    state.merge_transitions(BundleRetention::Reverts);
    let state_transition_merge_time = state_merge_start_time.elapsed();
    ctx.metrics
        .state_transition_merge_duration
        .record(state_transition_merge_time);
    ctx.metrics
        .state_transition_merge_gauge
        .set(state_transition_merge_time);

    let block_number = ctx.block_number();
    assert_eq!(block_number, ctx.parent().number + 1);

    let execution_outcome = ExecutionOutcome::new(
        state.bundle_state.clone(),
        vec![info.receipts.clone()],
        block_number,
        vec![],
    );

    let receipts_root = execution_outcome
        .generic_receipts_root_slow(block_number, |receipts| {
            calculate_receipt_root_no_memo_optimism(
                receipts,
                &ctx.chain_spec,
                ctx.attributes().timestamp(),
            )
        })
        .expect("Number is in range");
    let logs_bloom = execution_outcome
        .block_logs_bloom(block_number)
        .expect("Number is in range");

    // TODO: maybe recreate state with bundle in here
    // // calculate the state root
    let state_root_start_time = Instant::now();
    let state_provider = state.database.as_ref();
    let hashed_state = state_provider.hashed_post_state(execution_outcome.state());
    let (state_root, trie_output) = {
        state
            .database
            .as_ref()
            .state_root_with_updates(hashed_state.clone())
            .inspect_err(|err| {
                warn!(target: "payload_builder",
                parent_header=%ctx.parent().hash(),
                    %err,
                    "failed to calculate state root for payload"
                );
            })?
    };
    let state_root_calculation_time = state_root_start_time.elapsed();
    ctx.metrics
        .state_root_calculation_duration
        .record(state_root_calculation_time);
    ctx.metrics
        .state_root_calculation_gauge
        .set(state_root_calculation_time);

    let mut requests_hash = None;
    let withdrawals_root = if ctx
        .chain_spec
        .is_isthmus_active_at_timestamp(ctx.attributes().timestamp())
    {
        // always empty requests hash post isthmus
        requests_hash = Some(EMPTY_REQUESTS_HASH);

        // withdrawals root field in block header is used for storage root of L2 predeploy
        // `l2tol1-message-passer`
        Some(
            isthmus::withdrawals_root(execution_outcome.state(), state.database.as_ref())
                .map_err(PayloadBuilderError::other)?,
        )
    } else if ctx
        .chain_spec
        .is_canyon_active_at_timestamp(ctx.attributes().timestamp())
    {
        Some(EMPTY_WITHDRAWALS)
    } else {
        None
    };

    // create the block header
    let transactions_root = proofs::calculate_transaction_root(&info.executed_transactions);

    // OP doesn't support blobs/EIP-4844.
    // https://specs.optimism.io/protocol/exec-engine.html#ecotone-disable-blob-transactions
    // Need [Some] or [None] based on hardfork to match block hash.
    let (excess_blob_gas, blob_gas_used) = ctx.blob_fields();
    let extra_data = ctx.extra_data()?;

    let header = Header {
        parent_hash: ctx.parent().hash(),
        ommers_hash: EMPTY_OMMER_ROOT_HASH,
        beneficiary: ctx.evm_env.block_env.beneficiary,
        state_root,
        transactions_root,
        receipts_root,
        withdrawals_root,
        logs_bloom,
        timestamp: ctx.attributes().payload_attributes.timestamp,
        mix_hash: ctx.attributes().payload_attributes.prev_randao,
        nonce: BEACON_NONCE.into(),
        base_fee_per_gas: Some(ctx.base_fee()),
        number: ctx.parent().number + 1,
        gas_limit: ctx.block_gas_limit(),
        difficulty: U256::ZERO,
        gas_used: info.cumulative_gas_used,
        extra_data,
        parent_beacon_block_root: ctx.attributes().payload_attributes.parent_beacon_block_root,
        blob_gas_used,
        excess_blob_gas,
        requests_hash,
    };

    // seal the block
    let block = alloy_consensus::Block::<OpTransactionSigned>::new(
        header,
        BlockBody {
            transactions: info.executed_transactions.clone(),
            ommers: vec![],
            withdrawals: ctx.withdrawals().cloned(),
        },
    );

    let recovered_block =
        RecoveredBlock::new_unhashed(block.clone(), info.executed_senders.clone());
    // create the executed block data
    let executed: ExecutedBlockWithTrieUpdates<OpPrimitives> = ExecutedBlockWithTrieUpdates {
        block: ExecutedBlock {
            recovered_block: Arc::new(recovered_block),
            execution_output: Arc::new(execution_outcome),
            hashed_state: Arc::new(hashed_state),
        },
        trie: ExecutedTrieUpdates::Present(Arc::new(trie_output)),
    };
    info!(target: "payload_builder", message = "Executed block created");

    let sealed_block = Arc::new(block.seal_slow());
    debug!(target: "payload_builder", ?sealed_block, "sealed built block");

    let block_hash = sealed_block.hash();

    // pick the new transactions from the info field and update the last flashblock index
    let new_transactions = info.executed_transactions[info.extra.last_flashblock_index..].to_vec();

    let new_transactions_encoded = new_transactions
        .clone()
        .into_iter()
        .map(|tx| tx.encoded_2718().into())
        .collect::<Vec<_>>();

    let new_receipts = info.receipts[info.extra.last_flashblock_index..].to_vec();
    info.extra.last_flashblock_index = info.executed_transactions.len();
    let receipts_with_hash = new_transactions
        .iter()
        .zip(new_receipts.iter())
        .map(|(tx, receipt)| (tx.tx_hash(), receipt.clone()))
        .collect::<HashMap<B256, OpReceipt>>();
    let new_account_balances = state
        .bundle_state
        .state
        .iter()
        .filter_map(|(address, account)| account.info.as_ref().map(|info| (*address, info.balance)))
        .collect::<HashMap<Address, U256>>();

    let metadata: FlashblocksMetadata = FlashblocksMetadata {
        receipts: receipts_with_hash,
        new_account_balances,
        block_number: ctx.parent().number + 1,
    };

    // Prepare the flashblocks message
    let fb_payload = FlashblocksPayloadV1 {
        payload_id: ctx.payload_id(),
        index: 0,
        base: Some(ExecutionPayloadBaseV1 {
            parent_beacon_block_root: ctx
                .attributes()
                .payload_attributes
                .parent_beacon_block_root
                .unwrap(),
            parent_hash: ctx.parent().hash(),
            fee_recipient: ctx.attributes().suggested_fee_recipient(),
            prev_randao: ctx.attributes().payload_attributes.prev_randao,
            block_number: ctx.parent().number + 1,
            gas_limit: ctx.block_gas_limit(),
            timestamp: ctx.attributes().payload_attributes.timestamp,
            extra_data: ctx.extra_data()?,
            base_fee_per_gas: ctx.base_fee().try_into().unwrap(),
        }),
        diff: ExecutionPayloadFlashblockDeltaV1 {
            state_root,
            receipts_root,
            logs_bloom,
            gas_used: info.cumulative_gas_used,
            block_hash,
            transactions: new_transactions_encoded,
            withdrawals: ctx.withdrawals().cloned().unwrap_or_default().to_vec(),
            withdrawals_root: withdrawals_root.unwrap_or_default(),
        },
        metadata: serde_json::to_value(&metadata).unwrap_or_default(),
    };

    // We clean bundle and place initial state transaction back
    state.take_bundle();
    state.transition_state = untouched_transition_state;

    Ok((
        OpBuiltPayload::new(
            ctx.payload_id(),
            sealed_block,
            info.total_fees,
            Some(executed),
        ),
        fb_payload,
    ))
}<|MERGE_RESOLUTION|>--- conflicted
+++ resolved
@@ -427,14 +427,12 @@
                             *da_limit = da_limit.saturating_sub(builder_tx_da_size);
                         }
                     }
-<<<<<<< HEAD
+
                     let mut state = State::builder()
                         .with_database(cached_reads.as_db_mut(db))
                         .with_bundle_update()
                         .with_bundle_prestate(bundle_state)
                         .build();
-=======
->>>>>>> 0ec06442
 
                     let best_txs_start_time = Instant::now();
                     let best_txs = BestFlashblocksTxs::new(
