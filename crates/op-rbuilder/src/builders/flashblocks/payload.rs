use super::{config::FlashblocksConfig, wspub::WebSocketPublisher};
use crate::{
    builders::{
        BuilderConfig,
        builder_tx::BuilderTransactions,
        context::OpPayloadBuilderCtx,
        flashblocks::{best_txs::BestFlashblocksTxs, config::FlashBlocksConfigExt},
        generator::{BlockCell, BuildArguments, PayloadBuilder},
    },
    gas_limiter::AddressGasLimiter,
    metrics::OpRBuilderMetrics,
    primitives::reth::ExecutionInfo,
    traits::{ClientBounds, PoolBounds},
};
use alloy_consensus::{
    BlockBody, EMPTY_OMMER_ROOT_HASH, Header, constants::EMPTY_WITHDRAWALS, proofs,
};
use alloy_eips::{Encodable2718, eip7685::EMPTY_REQUESTS_HASH, merge::BEACON_NONCE};
use alloy_primitives::{Address, B256, U256, map::foldhash::HashMap};
use core::time::Duration;
use eyre::WrapErr as _;
use reth::payload::PayloadBuilderAttributes;
use reth_basic_payload_builder::BuildOutcome;
use reth_chain_state::{ExecutedBlock, ExecutedBlockWithTrieUpdates, ExecutedTrieUpdates};
use reth_evm::{ConfigureEvm, execute::BlockBuilder};
use reth_node_api::{Block, NodePrimitives, PayloadBuilderError};
use reth_optimism_consensus::{calculate_receipt_root_no_memo_optimism, isthmus};
use reth_optimism_evm::{OpEvmConfig, OpNextBlockEnvAttributes};
use reth_optimism_forks::OpHardforks;
use reth_optimism_node::{OpBuiltPayload, OpPayloadBuilderAttributes};
use reth_optimism_primitives::{OpPrimitives, OpReceipt, OpTransactionSigned};
use reth_payload_util::BestPayloadTransactions;
use reth_primitives_traits::RecoveredBlock;
use reth_provider::{
    ExecutionOutcome, HashedPostStateProvider, ProviderError, StateRootProvider,
    StorageRootProvider,
};
use reth_revm::{
    State, database::StateProviderDatabase, db::states::bundle_state::BundleRetention,
};
use reth_transaction_pool::TransactionPool;
use reth_trie::{HashedPostState, updates::TrieUpdates};
use revm::Database;
use rollup_boost::{
    ExecutionPayloadBaseV1, ExecutionPayloadFlashblockDeltaV1, FlashblocksPayloadV1,
};
use serde::{Deserialize, Serialize};
use std::{
    ops::{Div, Rem},
    sync::Arc,
    time::Instant,
};
use tokio::sync::mpsc;
use tokio_util::sync::CancellationToken;
use tracing::{debug, error, info, metadata::Level, span, warn};

type NextBestFlashblocksTxs<Pool> = BestFlashblocksTxs<
    <Pool as TransactionPool>::Transaction,
    Box<
        dyn reth_transaction_pool::BestTransactions<
                Item = Arc<
                    reth_transaction_pool::ValidPoolTransaction<
                        <Pool as TransactionPool>::Transaction,
                    >,
                >,
            >,
    >,
>;

#[derive(Debug, Default)]
pub(super) struct ExtraExecutionInfo {
    /// Index of the last consumed flashblock
    last_flashblock_index: usize,
}

#[derive(Debug, Default, Clone)]
pub struct FlashblocksExtraCtx {
    /// Current flashblock index
    flashblock_index: u64,
    /// Target flashblock count per block
    target_flashblock_count: u64,
    /// Total gas left for the current flashblock
    target_gas_for_batch: u64,
    /// Total DA bytes left for the current flashblock
    target_da_for_batch: Option<u64>,
    /// Gas limit per flashblock
    gas_per_batch: u64,
    /// DA bytes limit per flashblock
    da_per_batch: Option<u64>,
    /// Whether to calculate the state root for each flashblock
    calculate_state_root: bool,
}

impl OpPayloadBuilderCtx<FlashblocksExtraCtx> {
    /// Returns the current flashblock index
    pub(crate) fn flashblock_index(&self) -> u64 {
        self.extra_ctx.flashblock_index
    }

    /// Returns the target flashblock count
    pub(crate) fn target_flashblock_count(&self) -> u64 {
        self.extra_ctx.target_flashblock_count
    }

    /// Returns the next flashblock index
    pub(crate) fn next_flashblock_index(&self) -> u64 {
        self.extra_ctx.flashblock_index + 1
    }

    /// Returns if the flashblock is the first fallback block
    pub(crate) fn is_first_flashblock(&self) -> bool {
        self.flashblock_index() == 0
    }

    /// Returns if the flashblock is the last one
    pub(crate) fn is_last_flashblock(&self) -> bool {
        self.flashblock_index() == self.target_flashblock_count()
    }
}

/// Optimism's payload builder
#[derive(Debug, Clone)]
pub(super) struct OpPayloadBuilder<Pool, Client, BuilderTx> {
    /// The type responsible for creating the evm.
    pub evm_config: OpEvmConfig,
    /// The transaction pool
    pub pool: Pool,
    /// Node client
    pub client: Client,
    /// Sender for sending built payloads to [`PayloadHandler`],
    /// which broadcasts outgoing payloads via p2p.
    pub payload_tx: mpsc::Sender<OpBuiltPayload>,
    /// WebSocket publisher for broadcasting flashblocks
    /// to all connected subscribers.
    pub ws_pub: Arc<WebSocketPublisher>,
    /// System configuration for the builder
    pub config: BuilderConfig<FlashblocksConfig>,
    /// The metrics for the builder
    pub metrics: Arc<OpRBuilderMetrics>,
    /// The end of builder transaction type
    pub builder_tx: BuilderTx,
    /// Rate limiting based on gas. This is an optional feature.
    pub address_gas_limiter: AddressGasLimiter,
}

impl<Pool, Client, BuilderTx> OpPayloadBuilder<Pool, Client, BuilderTx> {
    /// `OpPayloadBuilder` constructor.
    pub(super) fn new(
        evm_config: OpEvmConfig,
        pool: Pool,
        client: Client,
        config: BuilderConfig<FlashblocksConfig>,
        builder_tx: BuilderTx,
        payload_tx: mpsc::Sender<OpBuiltPayload>,
        metrics: Arc<OpRBuilderMetrics>,
    ) -> eyre::Result<Self> {
        let ws_pub = WebSocketPublisher::new(config.specific.ws_addr, Arc::clone(&metrics))?.into();
        let address_gas_limiter = AddressGasLimiter::new(config.gas_limiter_config.clone());
        Ok(Self {
            evm_config,
            pool,
            client,
            payload_tx,
            ws_pub,
            config,
            metrics,
            builder_tx,
            address_gas_limiter,
        })
    }
}

impl<Pool, Client, BuilderTx> reth_basic_payload_builder::PayloadBuilder
    for OpPayloadBuilder<Pool, Client, BuilderTx>
where
    Pool: Clone + Send + Sync,
    Client: Clone + Send + Sync,
    BuilderTx: Clone + Send + Sync,
{
    type Attributes = OpPayloadBuilderAttributes<OpTransactionSigned>;
    type BuiltPayload = OpBuiltPayload;

    fn try_build(
        &self,
        _args: reth_basic_payload_builder::BuildArguments<Self::Attributes, Self::BuiltPayload>,
    ) -> Result<BuildOutcome<Self::BuiltPayload>, PayloadBuilderError> {
        unimplemented!()
    }

    fn build_empty_payload(
        &self,
        _config: reth_basic_payload_builder::PayloadConfig<
            Self::Attributes,
            reth_basic_payload_builder::HeaderForPayload<Self::BuiltPayload>,
        >,
    ) -> Result<Self::BuiltPayload, PayloadBuilderError> {
        unimplemented!()
    }
}

impl<Pool, Client, BuilderTx> OpPayloadBuilder<Pool, Client, BuilderTx>
where
    Pool: PoolBounds,
    Client: ClientBounds,
    BuilderTx: BuilderTransactions<FlashblocksExtraCtx> + Send + Sync,
{
    fn get_op_payload_builder_ctx(
        &self,
        config: reth_basic_payload_builder::PayloadConfig<
            OpPayloadBuilderAttributes<op_alloy_consensus::OpTxEnvelope>,
        >,
        cancel: CancellationToken,
        extra_ctx: FlashblocksExtraCtx,
    ) -> eyre::Result<OpPayloadBuilderCtx<FlashblocksExtraCtx>> {
        let chain_spec = self.client.chain_spec();
        let timestamp = config.attributes.timestamp();
        let block_env_attributes = OpNextBlockEnvAttributes {
            timestamp,
            suggested_fee_recipient: config.attributes.suggested_fee_recipient(),
            prev_randao: config.attributes.prev_randao(),
            gas_limit: config
                .attributes
                .gas_limit
                .unwrap_or(config.parent_header.gas_limit),
            parent_beacon_block_root: config
                .attributes
                .payload_attributes
                .parent_beacon_block_root,
            extra_data: if chain_spec.is_holocene_active_at_timestamp(timestamp) {
                config
                    .attributes
                    .get_holocene_extra_data(chain_spec.base_fee_params_at_timestamp(timestamp))
                    .wrap_err("failed to get holocene extra data for flashblocks payload builder")?
            } else {
                Default::default()
            },
        };

        let evm_env = self
            .evm_config
            .next_evm_env(&config.parent_header, &block_env_attributes)
            .wrap_err("failed to create next evm env")?;

        Ok(OpPayloadBuilderCtx::<FlashblocksExtraCtx> {
            evm_config: self.evm_config.clone(),
            chain_spec,
            config,
            evm_env,
            block_env_attributes,
            cancel,
            da_config: self.config.da_config.clone(),
            builder_signer: self.config.builder_signer,
            metrics: Default::default(),
<<<<<<< HEAD
            extra_ctx,
=======
            extra_ctx: FlashblocksExtraCtx {
                flashblock_index: 0,
                target_flashblock_count: self.config.flashblocks_per_block(),
                target_gas_for_batch: 0,
                target_da_for_batch: None,
                gas_per_batch: 0,
                da_per_batch: None,
                calculate_state_root,
            },
>>>>>>> b20f773a
            max_gas_per_txn: self.config.max_gas_per_txn,
            address_gas_limiter: self.address_gas_limiter.clone(),
        })
    }

    /// Constructs an Optimism payload from the transactions sent via the
    /// Payload attributes by the sequencer. If the `no_tx_pool` argument is passed in
    /// the payload attributes, the transaction pool will be ignored and the only transactions
    /// included in the payload will be those sent through the attributes.
    ///
    /// Given build arguments including an Optimism client, transaction pool,
    /// and configuration, this function creates a transaction payload. Returns
    /// a result indicating success with the payload or an error in case of failure.
    async fn build_payload(
        &self,
        args: BuildArguments<OpPayloadBuilderAttributes<OpTransactionSigned>, OpBuiltPayload>,
        best_payload: BlockCell<OpBuiltPayload>,
    ) -> Result<(), PayloadBuilderError> {
        let block_build_start_time = Instant::now();
        let BuildArguments {
            mut cached_reads,
            config,
            cancel: block_cancel,
        } = args;

        // We log only every 100th block to reduce usage
        let span = if cfg!(feature = "telemetry")
            && config.parent_header.number % self.config.sampling_ratio == 0
        {
            span!(Level::INFO, "build_payload")
        } else {
            tracing::Span::none()
        };
        let _entered = span.enter();
        span.record(
            "payload_id",
            config.attributes.payload_attributes.id.to_string(),
        );

        let timestamp = config.attributes.timestamp();
        let calculate_state_root = self.config.specific.calculate_state_root;
        let ctx = self
            .get_op_payload_builder_ctx(
                config.clone(),
                block_cancel.clone(),
                FlashblocksExtraCtx {
                    flashblock_index: 0,
                    target_flashblock_count: self.config.flashblocks_per_block(),
                    target_gas_for_batch: 0,
                    total_da_per_batch: None,
                    gas_per_batch: 0,
                    da_per_batch: None,
                    calculate_state_root,
                },
            )
            .map_err(|e| PayloadBuilderError::Other(e.into()))?;

        let state_provider = self.client.state_by_block_hash(ctx.parent().hash())?;
        let db = StateProviderDatabase::new(&state_provider);
        self.address_gas_limiter.refresh(ctx.block_number());

        // 1. execute the pre steps and seal an early block with that
        let sequencer_tx_start_time = Instant::now();
        let mut state = State::builder()
            .with_database(cached_reads.as_db_mut(db))
            .with_bundle_update()
            .build();

        let mut info = execute_pre_steps(&mut state, &ctx)?;
        let sequencer_tx_time = sequencer_tx_start_time.elapsed();
        ctx.metrics.sequencer_tx_duration.record(sequencer_tx_time);
        ctx.metrics.sequencer_tx_gauge.set(sequencer_tx_time);

        // We add first builder tx right after deposits
        let builder_txs = if ctx.attributes().no_tx_pool {
            vec![]
        } else {
            match self.builder_tx.add_builder_txs(
                &state_provider,
                &mut info,
                &ctx,
                &mut state,
                false,
            ) {
                Ok(builder_txs) => builder_txs,
                Err(e) => {
                    error!(target: "payload_builder", "Error adding builder txs to fallback block: {}", e);
                    vec![]
                }
            }
        };

        // We subtract gas limit and da limit for builder transaction from the whole limit
        let builder_tx_gas = builder_txs.iter().fold(0, |acc, tx| acc + tx.gas_used);
        let builder_tx_da_size: u64 = builder_txs.iter().fold(0, |acc, tx| acc + tx.da_size);

        let (payload, fb_payload) = build_block(
            &mut state,
            &ctx,
            &mut info,
            calculate_state_root || ctx.attributes().no_tx_pool, // need to calculate state root for CL sync
        )?;

        self.payload_tx
            .send(payload.clone())
            .await
            .map_err(PayloadBuilderError::other)?;
        best_payload.set(payload);

        info!(
            target: "payload_builder",
            message = "Fallback block built",
            payload_id = fb_payload.payload_id.to_string(),
        );

        // not emitting flashblock if no_tx_pool in FCU, it's just syncing
        if !ctx.attributes().no_tx_pool {
            let flashblock_byte_size = self
                .ws_pub
                .publish(&fb_payload)
                .map_err(PayloadBuilderError::other)?;
            ctx.metrics
                .flashblock_byte_size_histogram
                .record(flashblock_byte_size as f64);
        }

        if ctx.attributes().no_tx_pool {
            info!(
                target: "payload_builder",
                "No transaction pool, skipping transaction pool processing",
            );

            let total_block_building_time = block_build_start_time.elapsed();
            ctx.metrics
                .total_block_built_duration
                .record(total_block_building_time);
            ctx.metrics
                .total_block_built_gauge
                .set(total_block_building_time);
            ctx.metrics
                .payload_num_tx
                .record(info.executed_transactions.len() as f64);
            ctx.metrics
                .payload_num_tx_gauge
                .set(info.executed_transactions.len() as f64);

            // return early since we don't need to build a block with transactions from the pool
            return Ok(());
        }
        // We adjust our flashblocks timings based on time_drift if dynamic adjustment enable
        let (flashblocks_per_block, first_flashblock_offset) =
            self.calculate_flashblocks(timestamp);
        info!(
            target: "payload_builder",
            message = "Performed flashblocks timing derivation",
            flashblocks_per_block = ctx.target_flashblock_count(),
            first_flashblock_offset = first_flashblock_offset.as_millis(),
            flashblocks_interval = self.config.specific.interval.as_millis(),
        );
        ctx.metrics.reduced_flashblocks_number.record(
            self.config
                .flashblocks_per_block()
                .saturating_sub(ctx.target_flashblock_count()) as f64,
        );
        ctx.metrics
            .first_flashblock_time_offset
            .record(first_flashblock_offset.as_millis() as f64);
        let gas_per_batch = ctx.block_gas_limit() / ctx.target_flashblock_count();
        let target_gas_for_batch = gas_per_batch;
        let da_per_batch = ctx
            .da_config
            .max_da_block_size()
            .map(|da_limit| da_limit / ctx.target_flashblock_count());
        // Check that builder tx won't affect fb limit too much
        if let Some(da_limit) = da_per_batch {
            // We error if we can't insert any tx aside from builder tx in flashblock
            if da_limit / 2 < builder_tx_da_size {
                error!(
                    "Builder tx da size subtraction caused max_da_block_size to be 0. No transaction would be included."
                );
            }
        }
        let mut total_da_per_batch = da_per_batch;

        // Account for already included builder tx
        if let Some(da_limit) = total_da_per_batch.as_mut() {
            *da_limit = da_limit.saturating_sub(builder_tx_da_size);
        }
<<<<<<< HEAD
        let extra_ctx = FlashblocksExtraCtx {
            flashblock_index: 0,
            target_flashblock_count: flashblocks_per_block,
            target_gas_for_batch: target_gas_for_batch.saturating_sub(builder_tx_gas),
            total_da_per_batch,
            gas_per_batch,
            da_per_batch,
            calculate_state_root,
        };

        let mut fb_cancel = block_cancel.child_token();
        let mut ctx = self
            .get_op_payload_builder_ctx(config, fb_cancel.clone(), extra_ctx)
            .map_err(|e| PayloadBuilderError::Other(e.into()))?;
=======
        ctx.extra_ctx.target_da_for_batch = total_da_per_batch;
        ctx.extra_ctx.gas_per_batch = gas_per_batch;
        ctx.extra_ctx.da_per_batch = da_per_batch;
>>>>>>> b20f773a

        // Create best_transaction iterator
        let mut best_txs = BestFlashblocksTxs::new(BestPayloadTransactions::new(
            self.pool
                .best_transactions_with_attributes(ctx.best_transaction_attributes()),
        ));
        let interval = self.config.specific.interval;
        let (tx, mut rx) = mpsc::channel((self.config.flashblocks_per_block() + 1) as usize);

        tokio::spawn({
            let block_cancel = block_cancel.clone();

            async move {
                let mut timer = tokio::time::interval_at(
                    tokio::time::Instant::now()
                        .checked_add(first_flashblock_offset)
                        .expect("can add flashblock offset to current time"),
                    interval,
                );

                loop {
                    tokio::select! {
                        _ = timer.tick() => {
                            // cancel current payload building job
                            fb_cancel.cancel();
                            fb_cancel = block_cancel.child_token();
                            // this will tick at first_flashblock_offset,
                            // starting the second flashblock
                            if tx.send(fb_cancel.clone()).await.is_err() {
                                // receiver channel was dropped, return.
                                // this will only happen if the `build_payload` function returns,
                                // due to payload building error or the main cancellation token being
                                // cancelled.
                                return;
                            }
                        }
                        _ = block_cancel.cancelled() => {
                            return;
                        }
                    }
                }
            }
        });

        // Process flashblocks in a blocking loop
        loop {
            let fb_span = if span.is_none() {
                tracing::Span::none()
            } else {
                span!(
                    parent: &span,
                    Level::INFO,
                    "build_flashblock",
                )
            };
            let _entered = fb_span.enter();

            // build first flashblock immediately
            let next_flashblocks_ctx = match self
                .build_next_flashblock(
                    &ctx,
                    &mut info,
                    &mut state,
                    &state_provider,
                    &mut best_txs,
                    &block_cancel,
                    &best_payload,
                    &fb_span,
                )
                .await
            {
                Ok(Some(next_flashblocks_ctx)) => next_flashblocks_ctx,
                Ok(None) => {
                    self.record_flashblocks_metrics(
                        &ctx,
                        &info,
                        flashblocks_per_block,
                        &span,
                        "Payload building complete, job cancelled or target flashblock count reached",
                    );
                    return Ok(());
                }
                Err(err) => {
                    error!(
                        target: "payload_builder",
                        "Failed to build flashblock {} for block number {}: {}",
                        ctx.flashblock_index(),
                        ctx.block_number(),
                        err
                    );
                    return Err(PayloadBuilderError::Other(err.into()));
                }
            };

            tokio::select! {
                Some(fb_cancel) = rx.recv() => {
                    ctx = ctx.with_cancel(fb_cancel).with_extra_ctx(next_flashblocks_ctx);
                },
                _ = block_cancel.cancelled() => {
                    self.record_flashblocks_metrics(
                        &ctx,
                        &info,
                        flashblocks_per_block,
                        &span,
                        "Payload building complete, channel closed or job cancelled",
                    );
                    return Ok(());
                }
            }
        }
    }

    #[allow(clippy::too_many_arguments)]
    async fn build_next_flashblock<
        DB: Database<Error = ProviderError> + std::fmt::Debug + AsRef<P>,
        P: StateRootProvider + HashedPostStateProvider + StorageRootProvider,
    >(
        &self,
        ctx: &OpPayloadBuilderCtx<FlashblocksExtraCtx>,
        info: &mut ExecutionInfo<ExtraExecutionInfo>,
        state: &mut State<DB>,
        state_provider: impl reth::providers::StateProvider + Clone,
        best_txs: &mut NextBestFlashblocksTxs<Pool>,
        block_cancel: &CancellationToken,
        best_payload: &BlockCell<OpBuiltPayload>,
        span: &tracing::Span,
    ) -> eyre::Result<Option<FlashblocksExtraCtx>> {
        // fallback block is index 0, so we need to increment here
        let flashblock_index = ctx.next_flashblock_index();

        // TODO: remove this
        if ctx.flashblock_index() > ctx.target_flashblock_count() {
            info!(
                target: "payload_builder",
                target = ctx.target_flashblock_count(),
                flashblock_index = ctx.flashblock_index(),
                block_number = ctx.block_number(),
                "Skipping flashblock reached target",
            );
            return Ok(None);
        };

        // Continue with flashblock building
        let mut target_gas_for_batch = ctx.extra_ctx.target_gas_for_batch;
        let mut target_da_per_batch = ctx.extra_ctx.target_da_for_batch;

        info!(
            target: "payload_builder",
            block_number = ctx.block_number(),
            flashblock_index = ctx.flashblock_index(),
            target_gas = target_gas_for_batch,
            gas_used = info.cumulative_gas_used,
            target_da = target_da_per_batch,
            da_used = info.cumulative_da_bytes_used,
            block_gas_used = ctx.block_gas_limit(),
            "Building flashblock",
        );
        let flashblock_build_start_time = Instant::now();

        let builder_txs =
            match self
                .builder_tx
                .add_builder_txs(&state_provider, info, ctx, state, true)
            {
                Ok(builder_txs) => builder_txs,
                Err(e) => {
                    error!(target: "payload_builder", "Error simulating builder txs: {}", e);
                    vec![]
                }
            };

        let builder_tx_gas = builder_txs.iter().fold(0, |acc, tx| acc + tx.gas_used);
        let builder_tx_da_size: u64 = builder_txs.iter().fold(0, |acc, tx| acc + tx.da_size);
        target_gas_for_batch = target_gas_for_batch.saturating_sub(builder_tx_gas);

        // saturating sub just in case, we will log an error if da_limit too small for builder_tx_da_size
        if let Some(da_limit) = target_da_per_batch.as_mut() {
            *da_limit = da_limit.saturating_sub(builder_tx_da_size);
        }

        let best_txs_start_time = Instant::now();
        best_txs.refresh_iterator(
            BestPayloadTransactions::new(
                self.pool
                    .best_transactions_with_attributes(ctx.best_transaction_attributes()),
            ),
            ctx.flashblock_index(),
        );
        let transaction_pool_fetch_time = best_txs_start_time.elapsed();
        ctx.metrics
            .transaction_pool_fetch_duration
            .record(transaction_pool_fetch_time);
        ctx.metrics
            .transaction_pool_fetch_gauge
            .set(transaction_pool_fetch_time);

        let tx_execution_start_time = Instant::now();
        ctx.execute_best_transactions(
            info,
            state,
            best_txs,
            target_gas_for_batch.min(ctx.block_gas_limit()),
            target_da_per_batch,
        )
        .wrap_err("failed to execute best transactions")?;
        // Extract last transactions
        let new_transactions = info.executed_transactions[info.extra.last_flashblock_index..]
            .to_vec()
            .iter()
            .map(|tx| tx.tx_hash())
            .collect::<Vec<_>>();
        best_txs.mark_commited(new_transactions);

        // We got block cancelled, we won't need anything from the block at this point
        // Caution: this assume that block cancel token only cancelled when new FCU is received
        if block_cancel.is_cancelled() {
            self.record_flashblocks_metrics(
                ctx,
                info,
                ctx.target_flashblock_count(),
                span,
                "Payload building complete, channel closed or job cancelled",
            );
            return Ok(None);
        }

        let payload_tx_simulation_time = tx_execution_start_time.elapsed();
        ctx.metrics
            .payload_tx_simulation_duration
            .record(payload_tx_simulation_time);
        ctx.metrics
            .payload_tx_simulation_gauge
            .set(payload_tx_simulation_time);

        if let Err(e) = self
            .builder_tx
            .add_builder_txs(&state_provider, info, ctx, state, false)
        {
            error!(target: "payload_builder", "Error simulating builder txs: {}", e);
        };

        let total_block_built_duration = Instant::now();
        let build_result = build_block(
            state,
            ctx,
            info,
            ctx.extra_ctx.calculate_state_root || ctx.attributes().no_tx_pool,
        );
        let total_block_built_duration = total_block_built_duration.elapsed();
        ctx.metrics
            .total_block_built_duration
            .record(total_block_built_duration);
        ctx.metrics
            .total_block_built_gauge
            .set(total_block_built_duration);

        match build_result {
            Err(err) => {
                ctx.metrics.invalid_blocks_count.increment(1);
                return Err(err).wrap_err("failed to build payload");
            }
            Ok((new_payload, mut fb_payload)) => {
                fb_payload.index = ctx.flashblock_index();
                fb_payload.base = None;

                // If main token got canceled in here that means we received get_payload and we should drop everything and now update best_payload
                // To ensure that we will return same blocks as rollup-boost (to leverage caches)
                if block_cancel.is_cancelled() {
                    self.record_flashblocks_metrics(
                        ctx,
                        info,
                        ctx.target_flashblock_count(),
                        span,
                        "Payload building complete, channel closed or job cancelled",
                    );
                    return Ok(None);
                }
                let flashblock_byte_size = self
                    .ws_pub
                    .publish(&fb_payload)
                    .wrap_err("failed to publish flashblock via websocket")?;
                self.payload_tx
                    .send(new_payload.clone())
                    .await
                    .wrap_err("failed to send built payload to handler")?;
                best_payload.set(new_payload);

                // Record flashblock build duration
                ctx.metrics
                    .flashblock_build_duration
                    .record(flashblock_build_start_time.elapsed());
                ctx.metrics
                    .flashblock_byte_size_histogram
                    .record(flashblock_byte_size as f64);
                ctx.metrics
                    .flashblock_num_tx_histogram
                    .record(info.executed_transactions.len() as f64);

                // Update bundle_state for next iteration
                if let Some(da_limit) = ctx.extra_ctx.da_per_batch {
                    if let Some(da) = target_da_per_batch.as_mut() {
                        *da += da_limit;
                    } else {
                        error!(
                            "Builder end up in faulty invariant, if da_per_batch is set then total_da_per_batch must be set"
                        );
                    }
                }

<<<<<<< HEAD
                let target_gas_for_batch =
                    ctx.extra_ctx.target_gas_for_batch + ctx.extra_ctx.gas_per_batch;
                let next_extra_ctx = FlashblocksExtraCtx {
                    flashblock_index,
                    target_flashblock_count: ctx.target_flashblock_count(),
                    target_gas_for_batch,
                    total_da_per_batch,
                    gas_per_batch: ctx.extra_ctx.gas_per_batch,
                    da_per_batch: ctx.extra_ctx.da_per_batch,
                    calculate_state_root: ctx.extra_ctx.calculate_state_root,
                };
=======
                ctx.extra_ctx.target_gas_for_batch += ctx.extra_ctx.gas_per_batch;
                ctx.extra_ctx.target_da_for_batch = target_da_per_batch;
>>>>>>> b20f773a

                info!(
                    target: "payload_builder",
                    message = "Flashblock built",
                    flashblock_index = flashblock_index,
                    current_gas = info.cumulative_gas_used,
                    current_da = info.cumulative_da_bytes_used,
                    target_flashblocks = ctx.target_flashblock_count(),
                );

                Ok(Some(next_extra_ctx))
            }
        }
    }

    /// Do some logging and metric recording when we stop build flashblocks
    fn record_flashblocks_metrics(
        &self,
        ctx: &OpPayloadBuilderCtx<FlashblocksExtraCtx>,
        info: &ExecutionInfo<ExtraExecutionInfo>,
        flashblocks_per_block: u64,
        span: &tracing::Span,
        message: &str,
    ) {
        ctx.metrics.block_built_success.increment(1);
        ctx.metrics
            .flashblock_count
            .record(ctx.flashblock_index() as f64);
        ctx.metrics
            .missing_flashblocks_count
            .record(flashblocks_per_block.saturating_sub(ctx.flashblock_index()) as f64);
        ctx.metrics
            .payload_num_tx
            .record(info.executed_transactions.len() as f64);
        ctx.metrics
            .payload_num_tx_gauge
            .set(info.executed_transactions.len() as f64);

        debug!(
            target: "payload_builder",
            message = message,
            flashblocks_per_block = flashblocks_per_block,
            flashblock_index = ctx.flashblock_index(),
            config_flashblocks_per_block = self.config.flashblocks_per_block(),
        );

        span.record("flashblock_count", ctx.flashblock_index());
    }

    /// Calculate number of flashblocks.
    /// If dynamic is enabled this function will take time drift into the account.
    pub(super) fn calculate_flashblocks(&self, timestamp: u64) -> (u64, Duration) {
        if self.config.specific.fixed {
            return (
                self.config.flashblocks_per_block(),
                // We adjust first FB to ensure that we have at least some time to make all FB in time
                self.config.specific.interval - self.config.specific.leeway_time,
            );
        }
        // We use this system time to determine remining time to build a block
        // Things to consider:
        // FCU(a) - FCU with attributes
        // FCU(a) could arrive with `block_time - fb_time < delay`. In this case we could only produce 1 flashblock
        // FCU(a) could arrive with `delay < fb_time` - in this case we will shrink first flashblock
        // FCU(a) could arrive with `fb_time < delay < block_time - fb_time` - in this case we will issue less flashblocks
        let target_time = std::time::SystemTime::UNIX_EPOCH + Duration::from_secs(timestamp)
            - self.config.specific.leeway_time;
        let now = std::time::SystemTime::now();
        let Ok(time_drift) = target_time.duration_since(now) else {
            error!(
                target: "payload_builder",
                message = "FCU arrived too late or system clock are unsynced",
                ?target_time,
                ?now,
            );
            return (
                self.config.flashblocks_per_block(),
                self.config.specific.interval,
            );
        };
        self.metrics.flashblocks_time_drift.record(
            self.config
                .block_time
                .as_millis()
                .saturating_sub(time_drift.as_millis()) as f64,
        );
        debug!(
            target: "payload_builder",
            message = "Time drift for building round",
            ?target_time,
            time_drift = self.config.block_time.as_millis().saturating_sub(time_drift.as_millis()),
            ?timestamp
        );
        // This is extra check to ensure that we would account at least for block time in case we have any timer discrepancies.
        let time_drift = time_drift.min(self.config.block_time);
        let interval = self.config.specific.interval.as_millis() as u64;
        let time_drift = time_drift.as_millis() as u64;
        let first_flashblock_offset = time_drift.rem(interval);
        if first_flashblock_offset == 0 {
            // We have perfect division, so we use interval as first fb offset
            (time_drift.div(interval), Duration::from_millis(interval))
        } else {
            // Non-perfect division, so we account for it.
            (
                time_drift.div(interval) + 1,
                Duration::from_millis(first_flashblock_offset),
            )
        }
    }
}

#[async_trait::async_trait]
impl<Pool, Client, BuilderTx> PayloadBuilder for OpPayloadBuilder<Pool, Client, BuilderTx>
where
    Pool: PoolBounds,
    Client: ClientBounds,
    BuilderTx: BuilderTransactions<FlashblocksExtraCtx> + Clone + Send + Sync,
{
    type Attributes = OpPayloadBuilderAttributes<OpTransactionSigned>;
    type BuiltPayload = OpBuiltPayload;

    async fn try_build(
        &self,
        args: BuildArguments<Self::Attributes, Self::BuiltPayload>,
        best_payload: BlockCell<Self::BuiltPayload>,
    ) -> Result<(), PayloadBuilderError> {
        self.build_payload(args, best_payload).await
    }
}

#[derive(Debug, Serialize, Deserialize)]
struct FlashblocksMetadata {
    receipts: HashMap<B256, <OpPrimitives as NodePrimitives>::Receipt>,
    new_account_balances: HashMap<Address, U256>,
    block_number: u64,
}

fn execute_pre_steps<DB, ExtraCtx>(
    state: &mut State<DB>,
    ctx: &OpPayloadBuilderCtx<ExtraCtx>,
) -> Result<ExecutionInfo<ExtraExecutionInfo>, PayloadBuilderError>
where
    DB: Database<Error = ProviderError> + std::fmt::Debug,
    ExtraCtx: std::fmt::Debug + Default,
{
    // 1. apply pre-execution changes
    ctx.evm_config
        .builder_for_next_block(state, ctx.parent(), ctx.block_env_attributes.clone())
        .map_err(PayloadBuilderError::other)?
        .apply_pre_execution_changes()?;

    // 2. execute sequencer transactions
    let info = ctx.execute_sequencer_transactions(state)?;

    Ok(info)
}

pub(super) fn build_block<DB, P, ExtraCtx>(
    state: &mut State<DB>,
    ctx: &OpPayloadBuilderCtx<ExtraCtx>,
    info: &mut ExecutionInfo<ExtraExecutionInfo>,
    calculate_state_root: bool,
) -> Result<(OpBuiltPayload, FlashblocksPayloadV1), PayloadBuilderError>
where
    DB: Database<Error = ProviderError> + AsRef<P>,
    P: StateRootProvider + HashedPostStateProvider + StorageRootProvider,
    ExtraCtx: std::fmt::Debug + Default,
{
    // We use it to preserve state, so we run merge_transitions on transition state at most once
    let untouched_transition_state = state.transition_state.clone();
    let state_merge_start_time = Instant::now();
    state.merge_transitions(BundleRetention::Reverts);
    let state_transition_merge_time = state_merge_start_time.elapsed();
    ctx.metrics
        .state_transition_merge_duration
        .record(state_transition_merge_time);
    ctx.metrics
        .state_transition_merge_gauge
        .set(state_transition_merge_time);

    let block_number = ctx.block_number();
    assert_eq!(block_number, ctx.parent().number + 1);

    let execution_outcome = ExecutionOutcome::new(
        state.bundle_state.clone(),
        vec![info.receipts.clone()],
        block_number,
        vec![],
    );

    let receipts_root = execution_outcome
        .generic_receipts_root_slow(block_number, |receipts| {
            calculate_receipt_root_no_memo_optimism(
                receipts,
                &ctx.chain_spec,
                ctx.attributes().timestamp(),
            )
        })
        .expect("Number is in range");
    let logs_bloom = execution_outcome
        .block_logs_bloom(block_number)
        .expect("Number is in range");

    // TODO: maybe recreate state with bundle in here
    // calculate the state root
    let state_root_start_time = Instant::now();
    let mut state_root = B256::ZERO;
    let mut trie_output = TrieUpdates::default();
    let mut hashed_state = HashedPostState::default();

    if calculate_state_root {
        let state_provider = state.database.as_ref();
        hashed_state = state_provider.hashed_post_state(execution_outcome.state());
        (state_root, trie_output) = {
            state
                .database
                .as_ref()
                .state_root_with_updates(hashed_state.clone())
                .inspect_err(|err| {
                    warn!(target: "payload_builder",
                    parent_header=%ctx.parent().hash(),
                        %err,
                        "failed to calculate state root for payload"
                    );
                })?
        };
        let state_root_calculation_time = state_root_start_time.elapsed();
        ctx.metrics
            .state_root_calculation_duration
            .record(state_root_calculation_time);
        ctx.metrics
            .state_root_calculation_gauge
            .set(state_root_calculation_time);
    }

    let mut requests_hash = None;
    let withdrawals_root = if ctx
        .chain_spec
        .is_isthmus_active_at_timestamp(ctx.attributes().timestamp())
    {
        // always empty requests hash post isthmus
        requests_hash = Some(EMPTY_REQUESTS_HASH);

        // withdrawals root field in block header is used for storage root of L2 predeploy
        // `l2tol1-message-passer`
        Some(
            isthmus::withdrawals_root(execution_outcome.state(), state.database.as_ref())
                .map_err(PayloadBuilderError::other)?,
        )
    } else if ctx
        .chain_spec
        .is_canyon_active_at_timestamp(ctx.attributes().timestamp())
    {
        Some(EMPTY_WITHDRAWALS)
    } else {
        None
    };

    // create the block header
    let transactions_root = proofs::calculate_transaction_root(&info.executed_transactions);

    // OP doesn't support blobs/EIP-4844.
    // https://specs.optimism.io/protocol/exec-engine.html#ecotone-disable-blob-transactions
    // Need [Some] or [None] based on hardfork to match block hash.
    let (excess_blob_gas, blob_gas_used) = ctx.blob_fields();
    let extra_data = ctx.extra_data()?;

    let header = Header {
        parent_hash: ctx.parent().hash(),
        ommers_hash: EMPTY_OMMER_ROOT_HASH,
        beneficiary: ctx.evm_env.block_env.beneficiary,
        state_root,
        transactions_root,
        receipts_root,
        withdrawals_root,
        logs_bloom,
        timestamp: ctx.attributes().payload_attributes.timestamp,
        mix_hash: ctx.attributes().payload_attributes.prev_randao,
        nonce: BEACON_NONCE.into(),
        base_fee_per_gas: Some(ctx.base_fee()),
        number: ctx.parent().number + 1,
        gas_limit: ctx.block_gas_limit(),
        difficulty: U256::ZERO,
        gas_used: info.cumulative_gas_used,
        extra_data,
        parent_beacon_block_root: ctx.attributes().payload_attributes.parent_beacon_block_root,
        blob_gas_used,
        excess_blob_gas,
        requests_hash,
    };

    // seal the block
    let block = alloy_consensus::Block::<OpTransactionSigned>::new(
        header,
        BlockBody {
            transactions: info.executed_transactions.clone(),
            ommers: vec![],
            withdrawals: ctx.withdrawals().cloned(),
        },
    );

    let recovered_block =
        RecoveredBlock::new_unhashed(block.clone(), info.executed_senders.clone());
    // create the executed block data
    let executed: ExecutedBlockWithTrieUpdates<OpPrimitives> = ExecutedBlockWithTrieUpdates {
        block: ExecutedBlock {
            recovered_block: Arc::new(recovered_block),
            execution_output: Arc::new(execution_outcome),
            hashed_state: Arc::new(hashed_state),
        },
        trie: ExecutedTrieUpdates::Present(Arc::new(trie_output)),
    };
    info!(target: "payload_builder", message = "Executed block created");

    let sealed_block = Arc::new(block.seal_slow());
    debug!(target: "payload_builder", ?sealed_block, "sealed built block");

    let block_hash = sealed_block.hash();

    // pick the new transactions from the info field and update the last flashblock index
    let new_transactions = info.executed_transactions[info.extra.last_flashblock_index..].to_vec();

    let new_transactions_encoded = new_transactions
        .clone()
        .into_iter()
        .map(|tx| tx.encoded_2718().into())
        .collect::<Vec<_>>();

    let new_receipts = info.receipts[info.extra.last_flashblock_index..].to_vec();
    info.extra.last_flashblock_index = info.executed_transactions.len();
    let receipts_with_hash = new_transactions
        .iter()
        .zip(new_receipts.iter())
        .map(|(tx, receipt)| (tx.tx_hash(), receipt.clone()))
        .collect::<HashMap<B256, OpReceipt>>();
    let new_account_balances = state
        .bundle_state
        .state
        .iter()
        .filter_map(|(address, account)| account.info.as_ref().map(|info| (*address, info.balance)))
        .collect::<HashMap<Address, U256>>();

    let metadata: FlashblocksMetadata = FlashblocksMetadata {
        receipts: receipts_with_hash,
        new_account_balances,
        block_number: ctx.parent().number + 1,
    };

    // Prepare the flashblocks message
    let fb_payload = FlashblocksPayloadV1 {
        payload_id: ctx.payload_id(),
        index: 0,
        base: Some(ExecutionPayloadBaseV1 {
            parent_beacon_block_root: ctx
                .attributes()
                .payload_attributes
                .parent_beacon_block_root
                .unwrap(),
            parent_hash: ctx.parent().hash(),
            fee_recipient: ctx.attributes().suggested_fee_recipient(),
            prev_randao: ctx.attributes().payload_attributes.prev_randao,
            block_number: ctx.parent().number + 1,
            gas_limit: ctx.block_gas_limit(),
            timestamp: ctx.attributes().payload_attributes.timestamp,
            extra_data: ctx.extra_data()?,
            base_fee_per_gas: ctx.base_fee().try_into().unwrap(),
        }),
        diff: ExecutionPayloadFlashblockDeltaV1 {
            state_root,
            receipts_root,
            logs_bloom,
            gas_used: info.cumulative_gas_used,
            block_hash,
            transactions: new_transactions_encoded,
            withdrawals: ctx.withdrawals().cloned().unwrap_or_default().to_vec(),
            withdrawals_root: withdrawals_root.unwrap_or_default(),
        },
        metadata: serde_json::to_value(&metadata).unwrap_or_default(),
    };

    // We clean bundle and place initial state transaction back
    state.take_bundle();
    state.transition_state = untouched_transition_state;

    Ok((
        OpBuiltPayload::new(
            ctx.payload_id(),
            sealed_block,
            info.total_fees,
            Some(executed),
        ),
        fb_payload,
    ))
}<|MERGE_RESOLUTION|>--- conflicted
+++ resolved
@@ -251,19 +251,7 @@
             da_config: self.config.da_config.clone(),
             builder_signer: self.config.builder_signer,
             metrics: Default::default(),
-<<<<<<< HEAD
             extra_ctx,
-=======
-            extra_ctx: FlashblocksExtraCtx {
-                flashblock_index: 0,
-                target_flashblock_count: self.config.flashblocks_per_block(),
-                target_gas_for_batch: 0,
-                target_da_for_batch: None,
-                gas_per_batch: 0,
-                da_per_batch: None,
-                calculate_state_root,
-            },
->>>>>>> b20f773a
             max_gas_per_txn: self.config.max_gas_per_txn,
             address_gas_limiter: self.address_gas_limiter.clone(),
         })
@@ -313,7 +301,7 @@
                     flashblock_index: 0,
                     target_flashblock_count: self.config.flashblocks_per_block(),
                     target_gas_for_batch: 0,
-                    total_da_per_batch: None,
+                    target_da_for_batch: None,
                     gas_per_batch: 0,
                     da_per_batch: None,
                     calculate_state_root,
@@ -446,18 +434,17 @@
                 );
             }
         }
-        let mut total_da_per_batch = da_per_batch;
+        let mut target_da_for_batch = da_per_batch;
 
         // Account for already included builder tx
-        if let Some(da_limit) = total_da_per_batch.as_mut() {
+        if let Some(da_limit) = target_da_for_batch.as_mut() {
             *da_limit = da_limit.saturating_sub(builder_tx_da_size);
         }
-<<<<<<< HEAD
         let extra_ctx = FlashblocksExtraCtx {
             flashblock_index: 0,
             target_flashblock_count: flashblocks_per_block,
             target_gas_for_batch: target_gas_for_batch.saturating_sub(builder_tx_gas),
-            total_da_per_batch,
+            target_da_for_batch,
             gas_per_batch,
             da_per_batch,
             calculate_state_root,
@@ -467,11 +454,6 @@
         let mut ctx = self
             .get_op_payload_builder_ctx(config, fb_cancel.clone(), extra_ctx)
             .map_err(|e| PayloadBuilderError::Other(e.into()))?;
-=======
-        ctx.extra_ctx.target_da_for_batch = total_da_per_batch;
-        ctx.extra_ctx.gas_per_batch = gas_per_batch;
-        ctx.extra_ctx.da_per_batch = da_per_batch;
->>>>>>> b20f773a
 
         // Create best_transaction iterator
         let mut best_txs = BestFlashblocksTxs::new(BestPayloadTransactions::new(
@@ -505,7 +487,6 @@
                                 // this will only happen if the `build_payload` function returns,
                                 // due to payload building error or the main cancellation token being
                                 // cancelled.
-                                return;
                             }
                         }
                         _ = block_cancel.cancelled() => {
@@ -616,7 +597,7 @@
 
         // Continue with flashblock building
         let mut target_gas_for_batch = ctx.extra_ctx.target_gas_for_batch;
-        let mut target_da_per_batch = ctx.extra_ctx.target_da_for_batch;
+        let mut target_da_for_batch = ctx.extra_ctx.target_da_for_batch;
 
         info!(
             target: "payload_builder",
@@ -624,7 +605,7 @@
             flashblock_index = ctx.flashblock_index(),
             target_gas = target_gas_for_batch,
             gas_used = info.cumulative_gas_used,
-            target_da = target_da_per_batch,
+            target_da = target_da_for_batch,
             da_used = info.cumulative_da_bytes_used,
             block_gas_used = ctx.block_gas_limit(),
             "Building flashblock",
@@ -648,7 +629,7 @@
         target_gas_for_batch = target_gas_for_batch.saturating_sub(builder_tx_gas);
 
         // saturating sub just in case, we will log an error if da_limit too small for builder_tx_da_size
-        if let Some(da_limit) = target_da_per_batch.as_mut() {
+        if let Some(da_limit) = target_da_for_batch.as_mut() {
             *da_limit = da_limit.saturating_sub(builder_tx_da_size);
         }
 
@@ -674,7 +655,7 @@
             state,
             best_txs,
             target_gas_for_batch.min(ctx.block_gas_limit()),
-            target_da_per_batch,
+            target_da_for_batch,
         )
         .wrap_err("failed to execute best transactions")?;
         // Extract last transactions
@@ -772,7 +753,7 @@
 
                 // Update bundle_state for next iteration
                 if let Some(da_limit) = ctx.extra_ctx.da_per_batch {
-                    if let Some(da) = target_da_per_batch.as_mut() {
+                    if let Some(da) = target_da_for_batch.as_mut() {
                         *da += da_limit;
                     } else {
                         error!(
@@ -781,22 +762,17 @@
                     }
                 }
 
-<<<<<<< HEAD
                 let target_gas_for_batch =
                     ctx.extra_ctx.target_gas_for_batch + ctx.extra_ctx.gas_per_batch;
                 let next_extra_ctx = FlashblocksExtraCtx {
                     flashblock_index,
                     target_flashblock_count: ctx.target_flashblock_count(),
                     target_gas_for_batch,
-                    total_da_per_batch,
+                    target_da_for_batch,
                     gas_per_batch: ctx.extra_ctx.gas_per_batch,
                     da_per_batch: ctx.extra_ctx.da_per_batch,
                     calculate_state_root: ctx.extra_ctx.calculate_state_root,
                 };
-=======
-                ctx.extra_ctx.target_gas_for_batch += ctx.extra_ctx.gas_per_batch;
-                ctx.extra_ctx.target_da_for_batch = target_da_per_batch;
->>>>>>> b20f773a
 
                 info!(
                     target: "payload_builder",
@@ -840,7 +816,6 @@
             message = message,
             flashblocks_per_block = flashblocks_per_block,
             flashblock_index = ctx.flashblock_index(),
-            config_flashblocks_per_block = self.config.flashblocks_per_block(),
         );
 
         span.record("flashblock_count", ctx.flashblock_index());
@@ -856,6 +831,7 @@
                 self.config.specific.interval - self.config.specific.leeway_time,
             );
         }
+
         // We use this system time to determine remining time to build a block
         // Things to consider:
         // FCU(a) - FCU with attributes
