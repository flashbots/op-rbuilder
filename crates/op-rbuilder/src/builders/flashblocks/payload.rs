--- conflicted
+++ resolved
@@ -33,12 +33,8 @@
 use reth_optimism_evm::{OpEvmConfig, OpNextBlockEnvAttributes};
 use reth_optimism_forks::OpHardforks;
 use reth_optimism_node::{OpBuiltPayload, OpPayloadBuilderAttributes};
-<<<<<<< HEAD
-use reth_optimism_primitives::{OpPrimitives, OpReceipt, OpTransactionSigned};
-use reth_payload_primitives::{BuiltPayload, BuiltPayloadExecutedBlock};
-=======
 use reth_optimism_primitives::{OpReceipt, OpTransactionSigned};
->>>>>>> 33c825a9
+use reth_payload_primitives::BuiltPayload;
 use reth_payload_util::BestPayloadTransactions;
 use reth_primitives_traits::RecoveredBlock;
 use reth_provider::{
@@ -938,11 +934,11 @@
         );
         let sealed_block = Arc::new(updated_block.seal_slow());
 
-        let executed = BuiltPayloadExecutedBlock {
+        let executed = ExecutedBlock {
             recovered_block: Arc::new(recovered_block),
             execution_output: executed_block.execution_output.clone(),
-            hashed_state: Either::Left(Arc::new(hashed_state)),
-            trie_updates: Either::Left(Arc::new(trie_updates)),
+            hashed_state: Arc::new(hashed_state),
+            trie_updates: Arc::new(trie_updates),
         };
         let updated_payload = OpBuiltPayload::new(payload_id, sealed_block, fees, Some(executed));
         if let Err(e) = self.built_payload_tx.send(updated_payload.clone()).await {
@@ -1102,11 +1098,7 @@
     ctx: &OpPayloadBuilderCtx<ExtraCtx>,
     info: &mut ExecutionInfo<FlashblocksExecutionInfo>,
     calculate_state_root: bool,
-<<<<<<< HEAD
-) -> Result<(OpBuiltPayload, FlashblocksPayloadV1, BundleState), PayloadBuilderError>
-=======
-) -> Result<(OpBuiltPayload, OpFlashblockPayload), PayloadBuilderError>
->>>>>>> 33c825a9
+) -> Result<(OpBuiltPayload, OpFlashblockPayload, BundleState), PayloadBuilderError>
 where
     DB: Database<Error = ProviderError> + AsRef<P>,
     P: StateRootProvider + HashedPostStateProvider + StorageRootProvider,
