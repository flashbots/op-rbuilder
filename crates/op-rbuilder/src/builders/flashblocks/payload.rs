--- conflicted
+++ resolved
@@ -310,7 +310,7 @@
         let (payload, fb_payload) = build_block(&mut state, &ctx, &mut info, calculate_state_root)?;
 
         best_payload.set(payload.clone());
-<<<<<<< HEAD
+        self.send_payload_to_engine(payload);
         if !is_doing_historical_sync {
             let flashblock_byte_size = self
                 .ws_pub
@@ -320,17 +320,6 @@
                 .flashblock_byte_size_histogram
                 .record(flashblock_byte_size as f64);
         }
-=======
-        self.send_payload_to_engine(payload);
-
-        let flashblock_byte_size = self
-            .ws_pub
-            .publish(&fb_payload)
-            .map_err(PayloadBuilderError::other)?;
-        ctx.metrics
-            .flashblock_byte_size_histogram
-            .record(flashblock_byte_size as f64);
->>>>>>> 6d6763ef
 
         info!(
             target: "payload_builder",
