--- conflicted
+++ resolved
@@ -23,11 +23,7 @@
     T: PoolTransaction,
     I: Iterator<Item = Arc<ValidPoolTransaction<T>>>,
 {
-<<<<<<< HEAD
-    pub fn new(inner: reth_payload_util::BestPayloadTransactions<T, I>) -> Self {
-=======
-    pub(super) fn new(inner: I) -> Self {
->>>>>>> 6b1752f5
+    pub(super) fn new(inner: reth_payload_util::BestPayloadTransactions<T, I>) -> Self {
         Self {
             inner,
             current_flashblock_number: 0,
@@ -37,15 +33,11 @@
 
     /// Replaces current iterator with new one. We use it on new flashblock building, to refresh
     /// priority boundaries
-<<<<<<< HEAD
-    pub fn refresh_iterator(
+    pub(super) fn refresh_iterator(
         &mut self,
         inner: reth_payload_util::BestPayloadTransactions<T, I>,
         current_flashblock_number: u64,
     ) {
-=======
-    pub(super) fn refresh_iterator(&mut self, inner: I, current_flashblock_number: u64) {
->>>>>>> 6b1752f5
         self.inner = inner;
         self.current_flashblock_number = current_flashblock_number;
     }
