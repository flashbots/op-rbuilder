--- conflicted
+++ resolved
@@ -310,53 +310,32 @@
             builder_txs.extend(tx);
         }
 
-<<<<<<< HEAD
-        if ctx.is_last_flashblock() {
-            if let Some(flashtestations_builder_tx) = &self.flashtestations_builder_tx {
-                // Commit state that should be included to compute the correct nonce
-                let flashblocks_builder_txs = builder_txs
-                    .iter()
-                    .filter(|tx| tx.is_top_of_block == top_of_block)
-                    .map(|tx| tx.signed_tx.clone())
-                    .collect();
-                self.commit_txs(flashblocks_builder_txs, ctx, &mut *db)?;
-
-                // We only include flashtestations txs in the last flashblock
-                match flashtestations_builder_tx.simulate_builder_txs(
-                    state_provider,
-                    info,
-                    ctx,
-                    db,
-                    top_of_block,
-                ) {
-                    Ok(flashtestations_builder_txs) => {
-                        builder_txs.extend(flashtestations_builder_txs)
-                    }
-                    Err(e) => {
-                        warn!(target: "flashtestations", error = ?e, "failed to add flashtestations builder tx")
-                    }
-                }
-            }
-=======
         if ctx.is_last_flashblock()
             && let Some(flashtestations_builder_tx) = &self.flashtestations_builder_tx
         {
-            let flashblocks_builder_txs = builder_txs.clone();
-            let mut simulation_state = self.simulate_builder_txs_state::<FlashblocksExtraCtx>(
-                state_provider.clone(),
-                flashblocks_builder_txs.iter().collect(),
-                ctx,
-                db,
-            )?;
+            // Commit state that should be included to compute the correct nonce
+            let flashblocks_builder_txs = builder_txs
+                .iter()
+                .filter(|tx| tx.is_top_of_block == top_of_block)
+                .map(|tx| tx.signed_tx.clone())
+                .collect();
+            self.commit_txs(flashblocks_builder_txs, ctx, &mut *db)?;
+
             // We only include flashtestations txs in the last flashblock
-            let flashtestations_builder_txs = flashtestations_builder_tx.simulate_builder_txs(
+            match flashtestations_builder_tx.simulate_builder_txs(
                 state_provider,
                 info,
                 ctx,
-                &mut simulation_state,
-            )?;
-            builder_txs.extend(flashtestations_builder_txs);
->>>>>>> 3948e0d8
+                db,
+                top_of_block,
+            ) {
+                Ok(flashtestations_builder_txs) => {
+                    builder_txs.extend(flashtestations_builder_txs)
+                }
+                Err(e) => {
+                    warn!(target: "flashtestations", error = ?e, "failed to add flashtestations builder tx")
+                }
+            }
         }
 
         Ok(builder_txs)
