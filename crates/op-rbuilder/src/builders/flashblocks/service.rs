--- conflicted
+++ resolved
@@ -4,15 +4,10 @@
         BuilderConfig,
         builder_tx::BuilderTransactions,
         flashblocks::{
-<<<<<<< HEAD
-            builder_tx::FlashblocksBuilderTx,
-            p2p::{AGENT_VERSION, FLASHBLOCKS_STREAM_PROTOCOL, Message},
+builder_tx::{FlashblocksBuilderTx, FlashblocksNumberBuilderTx},
+p2p::{AGENT_VERSION, FLASHBLOCKS_STREAM_PROTOCOL, Message},
             payload::FlashblocksExtraCtx,
             payload_handler::PayloadHandler,
-=======
-            builder_tx::{FlashblocksBuilderTx, FlashblocksNumberBuilderTx},
-            payload::FlashblocksExtraCtx,
->>>>>>> 6267095f
         },
         generator::BlockPayloadJobGenerator,
     },
