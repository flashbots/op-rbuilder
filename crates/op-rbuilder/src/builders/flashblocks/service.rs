--- conflicted
+++ resolved
@@ -5,13 +5,9 @@
         builder_tx::BuilderTransactions,
         flashblocks::{
             builder_tx::{FlashblocksBuilderTx, FlashblocksNumberBuilderTx},
-<<<<<<< HEAD
             p2p::{AGENT_VERSION, FLASHBLOCKS_STREAM_PROTOCOL, Message},
-            payload::FlashblocksExtraCtx,
+            payload::{FlashblocksExecutionInfo, FlashblocksExtraCtx},
             payload_handler::PayloadHandler,
-=======
-            payload::{FlashblocksExecutionInfo, FlashblocksExtraCtx},
->>>>>>> b601bcda
         },
         generator::BlockPayloadJobGenerator,
     },
