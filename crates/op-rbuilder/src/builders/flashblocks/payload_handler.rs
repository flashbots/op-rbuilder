use crate::{
    builders::flashblocks::{ctx::OpPayloadSyncerCtx, p2p::Message, payload::ExtraExecutionInfo},
    gas_limiter::{AddressGasLimiter, args::GasLimiterArgs},
    metrics::OpRBuilderMetrics,
    primitives::reth::ExecutionInfo,
    traits::ClientBounds,
};
use alloy_evm::eth::receipt_builder::ReceiptBuilderCtx;
use eyre::WrapErr as _;
use futures::stream::FuturesUnordered;
use futures_util::StreamExt as _;
use op_alloy_consensus::OpTxEnvelope;
use reth::revm::{State, database::StateProviderDatabase};
use reth_basic_payload_builder::PayloadConfig;
use reth_evm::FromRecoveredTx;
use reth_node_builder::Events;
use reth_optimism_chainspec::OpChainSpec;
use reth_optimism_evm::{OpEvmConfig, OpNextBlockEnvAttributes};
use reth_optimism_node::{OpEngineTypes, OpPayloadBuilderAttributes};
use reth_optimism_payload_builder::OpBuiltPayload;
use reth_optimism_primitives::{OpReceipt, OpTransactionSigned};
use rollup_boost::FlashblocksPayloadV1;
use std::{
    collections::{HashSet, VecDeque},
    sync::Arc,
};
use tokio::sync::mpsc;

pub(crate) struct PayloadHandler<Client> {
    // receives new payloads built by us.
    built_rx: mpsc::Receiver<OpBuiltPayload>,
    // receives incoming p2p messages from peers.
    p2p_rx: mpsc::Receiver<Message>,
    // outgoing p2p channel to broadcast new payloads to peers.
    p2p_tx: mpsc::Sender<Message>,
    // sends a `Events::BuiltPayload` to the reth payload builder when a new payload is received.
    payload_events_handle: tokio::sync::broadcast::Sender<Events<OpEngineTypes>>,
    // context required for execution of blocks during syncing
    ctx: OpPayloadSyncerCtx,
    metrics: Arc<OpRBuilderMetrics>,
    gas_limiter_config: GasLimiterArgs,
    client: Client,
    cancel: tokio_util::sync::CancellationToken,
}

impl<Client> PayloadHandler<Client>
where
    Client: ClientBounds + 'static,
{
    pub(crate) fn new(
        built_rx: mpsc::Receiver<OpBuiltPayload>,
        p2p_rx: mpsc::Receiver<Message>,
        p2p_tx: mpsc::Sender<Message>,
        payload_events_handle: tokio::sync::broadcast::Sender<Events<OpEngineTypes>>,
        ctx: OpPayloadSyncerCtx,
        metrics: Arc<OpRBuilderMetrics>,
        gas_limiter_config: GasLimiterArgs,
        client: Client,
        cancel: tokio_util::sync::CancellationToken,
    ) -> Self {
        Self {
            built_rx,
            p2p_rx,
            p2p_tx,
            payload_events_handle,
            ctx,
            metrics,
            gas_limiter_config,
            client,
            cancel,
        }
    }

    pub(crate) async fn run(self) {
        let Self {
            mut built_rx,
            mut p2p_rx,
            p2p_tx,
            payload_events_handle,
            ctx,
            metrics,
            gas_limiter_config,
            client,
            cancel,
        } = self;

        tracing::info!("flashblocks payload handler started");

        let mut execute_flashblock_futures = FuturesUnordered::new();

        loop {
            tokio::select! {
                Some(payload) = built_rx.recv() => {
                    let _  = payload_events_handle.send(Events::BuiltPayload(payload.clone()));
                    // TODO: only broadcast if `!no_tx_pool`?
                    // ignore error here; if p2p was disabled, the channel will be closed.
                    let _ = p2p_tx.send(payload.into()).await;
                }
                Some(message) = p2p_rx.recv() => {
                    match message {
                        Message::OpBuiltPayload(payload) => {
                            let payload: OpBuiltPayload = payload.into();
<<<<<<< HEAD
                            // TODO: is this necessary? maybe only for built?
                            // let _ = payload_events_handle.send(Events::BuiltPayload(payload.clone()));
                            let handle = tokio::spawn(
                                execute_flashblock(
                                    payload,
                                    ctx.clone(),
                                    client.clone(),
                                    metrics.clone(),
                                    cancel.clone(),
                                    gas_limiter_config.clone(),
                                )
                            );
                            execute_flashblock_futures.push(handle);
=======
                            let _ = payload_events_handle.send(Events::BuiltPayload(payload));
>>>>>>> b20f773a
                        }
                    }
                }
                Some(res) = execute_flashblock_futures.next() => {
                    match res {
                        Ok(Ok((payload, _))) => {
                            tracing::info!("successfully executed flashblock");
                            let _  = payload_events_handle.send(Events::BuiltPayload(payload)); // TODO is this only for built or also synced?
                        }
                        Ok(Err(e)) => {
                            tracing::error!(error = %e, "failed to execute flashblock");
                        }
                        Err(e) => {
                            tracing::error!(error = %e, "task panicked while executing flashblock");
                        }
                    }
                }
                else => break,
            }
        }
    }
}

async fn execute_flashblock<Client>(
    payload: OpBuiltPayload,
    ctx: OpPayloadSyncerCtx,
    client: Client,
    metrics: Arc<OpRBuilderMetrics>,
    cancel: tokio_util::sync::CancellationToken,
    gas_limiter_config: GasLimiterArgs,
) -> eyre::Result<(OpBuiltPayload, FlashblocksPayloadV1)>
where
    Client: ClientBounds,
{
    use reth_evm::{ConfigureEvm as _, execute::BlockBuilder as _};
    use reth_optimism_chainspec::OpHardforks as _;
    use reth_payload_primitives::PayloadBuilderAttributes as _;

    let mut cached_reads = reth::revm::cached::CachedReads::default(); // TODO: pass this in from somewhere
    let payload_config = PayloadConfig::new(
        Arc::new(payload.block().sealed_header().clone()),
        OpPayloadBuilderAttributes::default(),
    );

    let state_provider = client.state_by_block_hash(payload_config.parent_header.hash())?;
    let db = StateProviderDatabase::new(&state_provider);
    let mut state = State::builder()
        .with_database(cached_reads.as_db_mut(db))
        .with_bundle_update()
        .build();

    let chain_spec = client.chain_spec();
    let timestamp = payload_config.attributes.timestamp();
    let block_env_attributes = OpNextBlockEnvAttributes {
        timestamp,
        suggested_fee_recipient: payload_config.attributes.suggested_fee_recipient(),
        prev_randao: payload_config.attributes.prev_randao(),
        gas_limit: payload_config
            .attributes
            .gas_limit
            .unwrap_or(payload_config.parent_header.gas_limit),
        parent_beacon_block_root: payload_config
            .attributes
            .payload_attributes
            .parent_beacon_block_root,
        extra_data: if chain_spec.is_holocene_active_at_timestamp(timestamp) {
            payload_config
                .attributes
                .get_holocene_extra_data(chain_spec.base_fee_params_at_timestamp(timestamp))
                .wrap_err("failed to get holocene extra data for flashblocks payload builder")?
        } else {
            Default::default()
        },
    };

    let evm_env = ctx
        .evm_config()
        .next_evm_env(&payload_config.parent_header, &block_env_attributes)
        .wrap_err("failed to create next evm env")?;

    let address_gas_limiter = AddressGasLimiter::new(gas_limiter_config);
    // TODO: can probably refactor this
    let builder_ctx = ctx.into_op_payload_builder_ctx(
        payload_config,
        evm_env.clone(),
        block_env_attributes,
        cancel,
        metrics,
        address_gas_limiter,
    );

    // copy of `execute_pre_steps()`
    builder_ctx
        .evm_config
        .builder_for_next_block(
            &mut state,
            &builder_ctx.config.parent_header,
            builder_ctx.block_env_attributes.clone(),
        )
        .wrap_err("failed to create evm builder for next block")?
        .apply_pre_execution_changes()
        .wrap_err("failed to apply pre execution changes")?;
    let mut info: ExecutionInfo<ExtraExecutionInfo> = builder_ctx
        .execute_sequencer_transactions(&mut state)
        .wrap_err("failed to execute sequencer transactions")?;

    execute_transactions(
        &mut info,
        &mut state,
        &mut FlashblockTransactions::new(payload.block().body().transactions.clone()), // TODO: unnecessary
        payload.block().header().gas_used,
        &builder_ctx.evm_config,
        evm_env,
        builder_ctx.max_gas_per_txn,
        is_canyon_active(&chain_spec, timestamp),
    )
    .wrap_err("failed to execute best transactions")?;

    let (payload, fb_payload) = crate::builders::flashblocks::payload::build_block(
        &mut state,
        &builder_ctx,
        &mut info,
        true, // TODO: do we need this always?
    )?;

    Ok((payload, fb_payload))
}

struct FlashblockTransactions {
    txs: VecDeque<OpTransactionSigned>,
    invalid_txs: HashSet<alloy_primitives::B256>,
}

impl FlashblockTransactions {
    fn new(txs: Vec<OpTransactionSigned>) -> Self {
        Self {
            txs: txs.into(),
            invalid_txs: HashSet::new(),
        }
    }
}

impl reth_payload_util::PayloadTransactions for FlashblockTransactions {
    type Transaction = OpTransactionSigned;

    /// Exclude descendants of the transaction with given sender and nonce from the iterator,
    /// because this transaction won't be included in the block.
    fn mark_invalid(&mut self, sender: alloy_primitives::Address, nonce: u64) {
        use alloy_consensus::Transaction as _;
        use reth_primitives_traits::SignerRecoverable as _;

        for tx in &self.txs {
            let Ok(signer) = tx.recover_signer() else {
                self.invalid_txs.insert(*tx.hash());
                continue;
            };

            if signer == sender && tx.nonce() >= nonce {
                self.invalid_txs.insert(*tx.hash());
            }
        }
    }

    fn next(&mut self, _ctx: ()) -> Option<Self::Transaction> {
        while let Some(tx) = self.txs.pop_front() {
            if !self.invalid_txs.contains(tx.hash()) {
                return Some(tx);
            }
        }
        None
    }
}

fn execute_transactions(
    info: &mut ExecutionInfo<ExtraExecutionInfo>,
    state: &mut State<impl alloy_evm::Database>,
    txs: &mut impl reth_payload_util::PayloadTransactions<Transaction = OpTransactionSigned>,
    gas_limit: u64,
    evm_config: &reth_optimism_evm::OpEvmConfig,
    evm_env: alloy_evm::EvmEnv<op_revm::OpSpecId>,
    max_gas_per_txn: Option<u64>,
    is_canyon_active: bool,
) -> eyre::Result<()> {
    use alloy_evm::{Evm as _, EvmError as _};
    use op_revm::{OpTransaction, transaction::deposit::DepositTransactionParts};
    use reth_evm::ConfigureEvm as _;
    use reth_primitives_traits::SignerRecoverable as _;
    use revm::{
        DatabaseCommit as _,
        context::{TxEnv, result::ResultAndState},
    };

    let mut gas_used: u64 = 0;
    let mut evm = evm_config.evm_with_env(&mut *state, evm_env);

    while let Some(ref tx) = txs.next(()) {
        let sender = tx
            .recover_signer()
            .wrap_err("failed to recover tx signer")?;
        let tx_env = TxEnv::from_recovered_tx(&tx, sender);
        let executable_tx = match tx {
            OpTxEnvelope::Deposit(tx) => {
                let deposit = DepositTransactionParts {
                    mint: Some(tx.mint),
                    source_hash: tx.source_hash,
                    is_system_transaction: tx.is_system_transaction,
                };
                OpTransaction {
                    base: tx_env,
                    enveloped_tx: None,
                    deposit,
                }
            }
            OpTxEnvelope::Legacy(_) => OpTransaction::new(tx_env),
            OpTxEnvelope::Eip2930(_) => OpTransaction::new(tx_env),
            OpTxEnvelope::Eip1559(_) => OpTransaction::new(tx_env),
            OpTxEnvelope::Eip7702(_) => OpTransaction::new(tx_env),
        };

        let ResultAndState { result, state } = match evm.transact_raw(executable_tx) {
            Ok(res) => res,
            Err(err) => {
                if let Some(err) = err.as_invalid_tx_err() {
                    // TODO: what invalid txs are allowed in the block?
                    // reverting txs should be allowed (?) but not straight up invalid ones
                    tracing::error!(error = %err, "skipping invalid transaction in flashblock");
                    continue;
                }
                return Err(err).wrap_err("failed to execute flashblock transaction");
            }
        };

        if let Some(max_gas_per_txn) = max_gas_per_txn {
            if result.gas_used() > max_gas_per_txn {
                return Err(eyre::eyre!(
                    "transaction exceeded max gas per txn limit in flashblock"
                ));
            }
        }

        let tx_gas_used = result.gas_used();
        gas_used = gas_used.checked_add(tx_gas_used).ok_or_else(|| {
            eyre::eyre!("total gas used overflowed when executing flashblock transactions")
        })?;
        if gas_used > gas_limit {
            return Err(eyre::eyre!(
                "flashblock exceeded gas limit when executing transactions"
            ));
        }

        info.cumulative_gas_used += gas_used;
        // info.cumulative_da_bytes_used += tx_da_size;

        let ctx = ReceiptBuilderCtx {
            tx,
            evm: &evm,
            result,
            state: &state,
            cumulative_gas_used: info.cumulative_gas_used,
        };
        // TODO: deposit_nonce may be Some in the case of a sequencer tx
        info.receipts
            .push(build_receipt(evm_config, ctx, None, is_canyon_active));

        evm.db_mut().commit(state);

        // // update add to total fees
        // let miner_fee = tx
        //     .effective_tip_per_gas(base_fee)
        //     .expect("fee is always valid; execution succeeded");
        // info.total_fees += U256::from(miner_fee) * U256::from(gas_used);

        // append sender and transaction to the respective lists
        info.executed_senders.push(sender);
        info.executed_transactions.push(tx.clone());
    }

    Ok(())
}

fn build_receipt<E: alloy_evm::Evm>(
    evm_config: &OpEvmConfig,
    ctx: ReceiptBuilderCtx<'_, OpTransactionSigned, E>,
    deposit_nonce: Option<u64>,
    is_canyon_active: bool,
) -> OpReceipt {
    use alloy_consensus::Eip658Value;
    use alloy_op_evm::block::receipt_builder::OpReceiptBuilder as _;
    use op_alloy_consensus::OpDepositReceipt;
    use reth_evm::ConfigureEvm as _;

    let receipt_builder = evm_config.block_executor_factory().receipt_builder();
    match receipt_builder.build_receipt(ctx) {
        Ok(receipt) => receipt,
        Err(ctx) => {
            let receipt = alloy_consensus::Receipt {
                // Success flag was added in `EIP-658: Embedding transaction status code
                // in receipts`.
                status: Eip658Value::Eip658(ctx.result.is_success()),
                cumulative_gas_used: ctx.cumulative_gas_used,
                logs: ctx.result.into_logs(),
            };

            receipt_builder.build_deposit_receipt(OpDepositReceipt {
                inner: receipt,
                deposit_nonce,
                // The deposit receipt version was introduced in Canyon to indicate an
                // update to how receipt hashes should be computed
                // when set. The state transition process ensures
                // this is only set for post-Canyon deposit
                // transactions.
                deposit_receipt_version: is_canyon_active.then_some(1),
            })
        }
    }
}

fn is_canyon_active(chain_spec: &OpChainSpec, timestamp: u64) -> bool {
    use reth_optimism_chainspec::OpHardforks as _;
    chain_spec.is_canyon_active_at_timestamp(timestamp)
}<|MERGE_RESOLUTION|>--- conflicted
+++ resolved
@@ -100,9 +100,6 @@
                     match message {
                         Message::OpBuiltPayload(payload) => {
                             let payload: OpBuiltPayload = payload.into();
-<<<<<<< HEAD
-                            // TODO: is this necessary? maybe only for built?
-                            // let _ = payload_events_handle.send(Events::BuiltPayload(payload.clone()));
                             let handle = tokio::spawn(
                                 execute_flashblock(
                                     payload,
@@ -114,9 +111,6 @@
                                 )
                             );
                             execute_flashblock_futures.push(handle);
-=======
-                            let _ = payload_events_handle.send(Events::BuiltPayload(payload));
->>>>>>> b20f773a
                         }
                     }
                 }
