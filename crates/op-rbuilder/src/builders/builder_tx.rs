--- conflicted
+++ resolved
@@ -4,14 +4,7 @@
 use alloy_op_evm::OpEvm;
 use alloy_primitives::{
     Address, B256, Bytes, TxKind, U256,
-<<<<<<< HEAD
-    map::{
-        DefaultHashBuilder,
-        foldhash::{HashSet, HashSetExt},
-    },
-=======
     map::{HashMap, HashSet},
->>>>>>> 8f08b2ec
 };
 use alloy_sol_types::{ContractError, Revert, SolCall, SolError, SolInterface};
 use core::fmt::Debug;
@@ -37,7 +30,6 @@
     inspector::NoOpInspector,
     state::Account,
 };
-use std::collections::HashMap;
 use tracing::{trace, warn};
 
 use crate::{
@@ -48,7 +40,7 @@
 pub struct SimulationSuccessResult<T: SolCall> {
     pub gas_used: u64,
     pub output: T::Return,
-    pub state_changes: HashMap<Address, Account, DefaultHashBuilder>,
+    pub state_changes: HashMap<Address, Account>,
 }
 
 #[derive(Debug, Clone)]
