use alloy_consensus::{Eip658Value, Transaction, conditional::BlockConditionalAttributes};
use alloy_eips::Typed2718;
use alloy_evm::Database;
use alloy_op_evm::block::receipt_builder::OpReceiptBuilder;
use alloy_primitives::{BlockHash, Bytes, U256};
use alloy_rpc_types_eth::Withdrawals;
use core::fmt::Debug;
use op_alloy_consensus::OpDepositReceipt;
use op_revm::OpSpecId;
use reth::payload::PayloadBuilderAttributes;
use reth_basic_payload_builder::PayloadConfig;
use reth_chainspec::{EthChainSpec, EthereumHardforks};
use reth_evm::{
    ConfigureEvm, Evm, EvmEnv, EvmError, InvalidTxError, eth::receipt_builder::ReceiptBuilderCtx,
    op_revm::L1BlockInfo,
};
use reth_node_api::PayloadBuilderError;
use reth_optimism_chainspec::OpChainSpec;
use reth_optimism_evm::{OpEvmConfig, OpNextBlockEnvAttributes};
use reth_optimism_forks::OpHardforks;
use reth_optimism_node::OpPayloadBuilderAttributes;
use reth_optimism_payload_builder::{
    config::{OpDAConfig, OpGasLimitConfig},
    error::OpPayloadBuilderError,
};
use reth_optimism_primitives::{OpReceipt, OpTransactionSigned};
use reth_optimism_txpool::{
    conditional::MaybeConditionalTransaction,
    estimated_da_size::DataAvailabilitySized,
    interop::{MaybeInteropTransaction, is_valid_interop},
};
use reth_payload_builder::PayloadId;
use reth_primitives::SealedHeader;
use reth_primitives_traits::{InMemorySize, SignedTransaction};
use reth_revm::{State, context::Block};
use reth_transaction_pool::{BestTransactionsAttributes, PoolTransaction};
use revm::{DatabaseCommit, context::result::ResultAndState, interpreter::as_u64_saturated};
use std::{sync::Arc, time::Instant};
use tokio_util::sync::CancellationToken;
use tracing::{debug, info, trace};

use crate::{
    gas_limiter::AddressGasLimiter,
    metrics::OpRBuilderMetrics,
    primitives::reth::{ExecutionInfo, TxnExecutionResult},
    traits::PayloadTxsBounds,
    tx::MaybeRevertingTransaction,
    tx_signer::Signer,
};

/// Container type that holds all necessities to build a new payload.
#[derive(Debug)]
pub struct OpPayloadBuilderCtx<ExtraCtx: Debug + Default = ()> {
    /// The type that knows how to perform system calls and configure the evm.
    pub evm_config: OpEvmConfig,
    /// The DA config for the payload builder
    pub da_config: OpDAConfig,
    // Gas limit configuration for the payload builder
    pub gas_limit_config: OpGasLimitConfig,
    /// The chainspec
    pub chain_spec: Arc<OpChainSpec>,
    /// How to build the payload.
    pub config: PayloadConfig<OpPayloadBuilderAttributes<OpTransactionSigned>>,
    /// Evm Settings
    pub evm_env: EvmEnv<OpSpecId>,
    /// Block env attributes for the current block.
    pub block_env_attributes: OpNextBlockEnvAttributes,
    /// Marker to check whether the job has been cancelled.
    pub cancel: CancellationToken,
    /// The builder signer
    pub builder_signer: Option<Signer>,
    /// The metrics for the builder
    pub metrics: Arc<OpRBuilderMetrics>,
    /// Extra context for the payload builder
    pub extra_ctx: ExtraCtx,
    /// Max gas that can be used by a transaction.
    pub max_gas_per_txn: Option<u64>,
    /// Rate limiting based on gas. This is an optional feature.
    pub address_gas_limiter: AddressGasLimiter,
}

impl<ExtraCtx: Debug + Default> OpPayloadBuilderCtx<ExtraCtx> {
    pub(super) fn with_cancel(self, cancel: CancellationToken) -> Self {
        Self { cancel, ..self }
    }

    pub(super) fn with_extra_ctx(self, extra_ctx: ExtraCtx) -> Self {
        Self { extra_ctx, ..self }
    }

    /// Returns the parent block the payload will be build on.
    pub fn parent(&self) -> &SealedHeader {
        &self.config.parent_header
    }

    /// Returns the parent hash
    pub fn parent_hash(&self) -> BlockHash {
        self.parent().hash()
    }

    /// Returns the timestamp
    pub fn timestamp(&self) -> u64 {
        self.attributes().timestamp()
    }

    /// Returns the builder attributes.
    pub(super) const fn attributes(&self) -> &OpPayloadBuilderAttributes<OpTransactionSigned> {
        &self.config.attributes
    }

    /// Returns the withdrawals if shanghai is active.
    pub fn withdrawals(&self) -> Option<&Withdrawals> {
        self.chain_spec
            .is_shanghai_active_at_timestamp(self.attributes().timestamp())
            .then(|| &self.attributes().payload_attributes.withdrawals)
    }

    /// Returns the block gas limit to target.
<<<<<<< HEAD
    pub fn block_gas_limit(&self) -> u64 {
        self.attributes()
            .gas_limit
            .unwrap_or(self.evm_env.block_env.gas_limit)
=======
    pub(super) fn block_gas_limit(&self) -> u64 {
        match self.gas_limit_config.gas_limit() {
            Some(gas_limit) => gas_limit,
            None => self
                .attributes()
                .gas_limit
                .unwrap_or(self.evm_env.block_env.gas_limit),
        }
>>>>>>> 3948e0d8
    }

    /// Returns the block number for the block.
    pub fn block_number(&self) -> u64 {
        as_u64_saturated!(self.evm_env.block_env.number)
    }

    /// Returns the current base fee
    pub fn base_fee(&self) -> u64 {
        self.evm_env.block_env.basefee
    }

    /// Returns the current blob gas price.
    pub fn get_blob_gasprice(&self) -> Option<u64> {
        self.evm_env
            .block_env
            .blob_gasprice()
            .map(|gasprice| gasprice as u64)
    }

    /// Returns the blob fields for the header.
    ///
    /// This will always return `Some(0)` after ecotone.
    pub fn blob_fields(&self) -> (Option<u64>, Option<u64>) {
        // OP doesn't support blobs/EIP-4844.
        // https://specs.optimism.io/protocol/exec-engine.html#ecotone-disable-blob-transactions
        // Need [Some] or [None] based on hardfork to match block hash.
        if self.is_ecotone_active() {
            (Some(0), Some(0))
        } else {
            (None, None)
        }
    }

    /// Returns the extra data for the block.
    ///
    /// After holocene this extracts the extradata from the payload
    pub fn extra_data(&self) -> Result<Bytes, PayloadBuilderError> {
        if self.is_holocene_active() {
            self.attributes()
                .get_holocene_extra_data(
                    self.chain_spec.base_fee_params_at_timestamp(
                        self.attributes().payload_attributes.timestamp,
                    ),
                )
                .map_err(PayloadBuilderError::other)
        } else {
            Ok(Default::default())
        }
    }

    /// Returns the current fee settings for transactions from the mempool
    pub fn best_transaction_attributes(&self) -> BestTransactionsAttributes {
        BestTransactionsAttributes::new(self.base_fee(), self.get_blob_gasprice())
    }

    /// Returns the unique id for this payload job.
    pub fn payload_id(&self) -> PayloadId {
        self.attributes().payload_id()
    }

    /// Returns true if regolith is active for the payload.
    pub fn is_regolith_active(&self) -> bool {
        self.chain_spec
            .is_regolith_active_at_timestamp(self.attributes().timestamp())
    }

    /// Returns true if ecotone is active for the payload.
    pub fn is_ecotone_active(&self) -> bool {
        self.chain_spec
            .is_ecotone_active_at_timestamp(self.attributes().timestamp())
    }

    /// Returns true if canyon is active for the payload.
    pub fn is_canyon_active(&self) -> bool {
        self.chain_spec
            .is_canyon_active_at_timestamp(self.attributes().timestamp())
    }

    /// Returns true if holocene is active for the payload.
    pub fn is_holocene_active(&self) -> bool {
        self.chain_spec
            .is_holocene_active_at_timestamp(self.attributes().timestamp())
    }

    /// Returns true if isthmus is active for the payload.
    pub fn is_isthmus_active(&self) -> bool {
        self.chain_spec
            .is_isthmus_active_at_timestamp(self.attributes().timestamp())
    }

    /// Returns the chain id
    pub fn chain_id(&self) -> u64 {
        self.chain_spec.chain_id()
    }
}

impl<ExtraCtx: Debug + Default> OpPayloadBuilderCtx<ExtraCtx> {
    /// Constructs a receipt for the given transaction.
    pub fn build_receipt<E: Evm>(
        &self,
        ctx: ReceiptBuilderCtx<'_, OpTransactionSigned, E>,
        deposit_nonce: Option<u64>,
    ) -> OpReceipt {
        let receipt_builder = self.evm_config.block_executor_factory().receipt_builder();
        match receipt_builder.build_receipt(ctx) {
            Ok(receipt) => receipt,
            Err(ctx) => {
                let receipt = alloy_consensus::Receipt {
                    // Success flag was added in `EIP-658: Embedding transaction status code
                    // in receipts`.
                    status: Eip658Value::Eip658(ctx.result.is_success()),
                    cumulative_gas_used: ctx.cumulative_gas_used,
                    logs: ctx.result.into_logs(),
                };

                receipt_builder.build_deposit_receipt(OpDepositReceipt {
                    inner: receipt,
                    deposit_nonce,
                    // The deposit receipt version was introduced in Canyon to indicate an
                    // update to how receipt hashes should be computed
                    // when set. The state transition process ensures
                    // this is only set for post-Canyon deposit
                    // transactions.
                    deposit_receipt_version: self.is_canyon_active().then_some(1),
                })
            }
        }
    }

    /// Executes all sequencer transactions that are included in the payload attributes.
    pub(super) fn execute_sequencer_transactions<E: Debug + Default>(
        &self,
        db: &mut State<impl Database>,
    ) -> Result<ExecutionInfo<E>, PayloadBuilderError> {
        let mut info = ExecutionInfo::with_capacity(self.attributes().transactions.len());

        let mut evm = self.evm_config.evm_with_env(&mut *db, self.evm_env.clone());

        for sequencer_tx in &self.attributes().transactions {
            // A sequencer's block should never contain blob transactions.
            if sequencer_tx.value().is_eip4844() {
                return Err(PayloadBuilderError::other(
                    OpPayloadBuilderError::BlobTransactionRejected,
                ));
            }

            // Convert the transaction to a [Recovered<TransactionSigned>]. This is
            // purely for the purposes of utilizing the `evm_config.tx_env`` function.
            // Deposit transactions do not have signatures, so if the tx is a deposit, this
            // will just pull in its `from` address.
            let sequencer_tx = sequencer_tx
                .value()
                .try_clone_into_recovered()
                .map_err(|_| {
                    PayloadBuilderError::other(OpPayloadBuilderError::TransactionEcRecoverFailed)
                })?;

            // Cache the depositor account prior to the state transition for the deposit nonce.
            //
            // Note that this *only* needs to be done post-regolith hardfork, as deposit nonces
            // were not introduced in Bedrock. In addition, regular transactions don't have deposit
            // nonces, so we don't need to touch the DB for those.
            let depositor_nonce = (self.is_regolith_active() && sequencer_tx.is_deposit())
                .then(|| {
                    evm.db_mut()
                        .load_cache_account(sequencer_tx.signer())
                        .map(|acc| acc.account_info().unwrap_or_default().nonce)
                })
                .transpose()
                .map_err(|_| {
                    PayloadBuilderError::other(OpPayloadBuilderError::AccountLoadFailed(
                        sequencer_tx.signer(),
                    ))
                })?;

            let ResultAndState { result, state } = match evm.transact(&sequencer_tx) {
                Ok(res) => res,
                Err(err) => {
                    if err.is_invalid_tx_err() {
                        trace!(target: "payload_builder", %err, ?sequencer_tx, "Error in sequencer transaction, skipping.");
                        continue;
                    }
                    // this is an error that we should treat as fatal for this attempt
                    return Err(PayloadBuilderError::EvmExecutionError(Box::new(err)));
                }
            };

            // add gas used by the transaction to cumulative gas used, before creating the receipt
            let gas_used = result.gas_used();
            info.cumulative_gas_used += gas_used;

            let ctx = ReceiptBuilderCtx {
                tx: sequencer_tx.inner(),
                evm: &evm,
                result,
                state: &state,
                cumulative_gas_used: info.cumulative_gas_used,
            };
            info.receipts.push(self.build_receipt(ctx, depositor_nonce));

            // commit changes
            evm.db_mut().commit(state);

            // append sender and transaction to the respective lists
            info.executed_senders.push(sequencer_tx.signer());
            info.executed_transactions.push(sequencer_tx.into_inner());
        }

        Ok(info)
    }

    /// Executes the given best transactions and updates the execution info.
    ///
    /// Returns `Ok(Some(())` if the job was cancelled.
    pub(super) fn execute_best_transactions<E: Debug + Default>(
        &self,
        info: &mut ExecutionInfo<E>,
        db: &mut State<impl Database>,
        best_txs: &mut impl PayloadTxsBounds,
        block_gas_limit: u64,
        block_da_limit: Option<u64>,
    ) -> Result<Option<()>, PayloadBuilderError> {
        let execute_txs_start_time = Instant::now();
        let mut num_txs_considered = 0;
        let mut num_txs_simulated = 0;
        let mut num_txs_simulated_success = 0;
        let mut num_txs_simulated_fail = 0;
        let mut num_bundles_reverted = 0;
        let mut reverted_gas_used = 0;
        let base_fee = self.base_fee();
        let tx_da_limit = self.da_config.max_da_tx_size();
        let mut evm = self.evm_config.evm_with_env(&mut *db, self.evm_env.clone());

        debug!(
            target: "payload_builder",
            message = "Executing best transactions",
            block_da_limit = ?block_da_limit,
            tx_da_limit = ?tx_da_limit,
            block_gas_limit = ?block_gas_limit,
        );

        let block_attr = BlockConditionalAttributes {
            number: self.block_number(),
            timestamp: self.attributes().timestamp(),
        };

        while let Some(tx) = best_txs.next(()) {
            let interop = tx.interop_deadline();
            let reverted_hashes = tx.reverted_hashes().clone();
            let conditional = tx.conditional().cloned();

            let tx_da_size = tx.estimated_da_size();
            let tx = tx.into_consensus();
            let tx_hash = tx.tx_hash();

            // exclude reverting transaction if:
            // - the transaction comes from a bundle (is_some) and the hash **is not** in reverted hashes
            // Note that we need to use the Option to signal whether the transaction comes from a bundle,
            // otherwise, we would exclude all transactions that are not in the reverted hashes.
            let is_bundle_tx = reverted_hashes.is_some();
            let exclude_reverting_txs =
                is_bundle_tx && !reverted_hashes.unwrap().contains(&tx_hash);

            let log_txn = |result: TxnExecutionResult| {
                debug!(
                    target: "payload_builder",
                    message = "Considering transaction",
                    tx_hash = ?tx_hash,
                    tx_da_size = ?tx_da_size,
                    exclude_reverting_txs = ?exclude_reverting_txs,
                    result = %result,
                );
            };

            num_txs_considered += 1;

            // TODO: ideally we should get this from the txpool stream
            if let Some(conditional) = conditional
                && !conditional.matches_block_attributes(&block_attr)
            {
                best_txs.mark_invalid(tx.signer(), tx.nonce());
                continue;
            }

            // TODO: remove this condition and feature once we are comfortable enabling interop for everything
            if cfg!(feature = "interop") {
                // We skip invalid cross chain txs, they would be removed on the next block update in
                // the maintenance job
                if let Some(interop) = interop
                    && !is_valid_interop(interop, self.config.attributes.timestamp())
                {
                    log_txn(TxnExecutionResult::InteropFailed);
                    best_txs.mark_invalid(tx.signer(), tx.nonce());
                    continue;
                }
            }

            let da_footprint_gas_scalar = self
                .chain_spec
                .is_jovian_active_at_timestamp(self.attributes().timestamp())
                .then_some(
                    L1BlockInfo::fetch_da_footprint_gas_scalar(evm.db_mut()).expect(
                        "DA footprint should always be available from the database post jovian",
                    ),
                );

            // ensure we still have capacity for this transaction
            if let Err(result) = info.is_tx_over_limits(
                tx_da_size,
                block_gas_limit,
                tx_da_limit,
                block_da_limit,
                tx.gas_limit(),
                da_footprint_gas_scalar,
            ) {
                // we can't fit this transaction into the block, so we need to mark it as
                // invalid which also removes all dependent transaction from
                // the iterator before we can continue
                log_txn(result);
                best_txs.mark_invalid(tx.signer(), tx.nonce());
                continue;
            }

            // A sequencer's block should never contain blob or deposit transactions from the pool.
            if tx.is_eip4844() || tx.is_deposit() {
                log_txn(TxnExecutionResult::SequencerTransaction);
                best_txs.mark_invalid(tx.signer(), tx.nonce());
                continue;
            }

            // check if the job was cancelled, if so we can exit early
            if self.cancel.is_cancelled() {
                return Ok(Some(()));
            }

            let tx_simulation_start_time = Instant::now();
            let ResultAndState { result, state } = match evm.transact(&tx) {
                Ok(res) => res,
                Err(err) => {
                    if let Some(err) = err.as_invalid_tx_err() {
                        if err.is_nonce_too_low() {
                            // if the nonce is too low, we can skip this transaction
                            log_txn(TxnExecutionResult::NonceTooLow);
                            trace!(target: "payload_builder", %err, ?tx, "skipping nonce too low transaction");
                        } else {
                            // if the transaction is invalid, we can skip it and all of its
                            // descendants
                            log_txn(TxnExecutionResult::InternalError(err.clone()));
                            trace!(target: "payload_builder", %err, ?tx, "skipping invalid transaction and its descendants");
                            best_txs.mark_invalid(tx.signer(), tx.nonce());
                        }

                        continue;
                    }
                    // this is an error that we should treat as fatal for this attempt
                    log_txn(TxnExecutionResult::EvmError);
                    return Err(PayloadBuilderError::evm(err));
                }
            };

            self.metrics
                .tx_simulation_duration
                .record(tx_simulation_start_time.elapsed());
            self.metrics.tx_byte_size.record(tx.inner().size() as f64);
            num_txs_simulated += 1;

            // Run the per-address gas limiting before checking if the tx has
            // reverted or not, as this is a check against maliciously searchers
            // sending txs that are expensive to compute but always revert.
            let gas_used = result.gas_used();
            if self
                .address_gas_limiter
                .consume_gas(tx.signer(), gas_used)
                .is_err()
            {
                log_txn(TxnExecutionResult::MaxGasUsageExceeded);
                best_txs.mark_invalid(tx.signer(), tx.nonce());
                continue;
            }

            if result.is_success() {
                log_txn(TxnExecutionResult::Success);
                num_txs_simulated_success += 1;
                self.metrics.successful_tx_gas_used.record(gas_used as f64);
            } else {
                num_txs_simulated_fail += 1;
                reverted_gas_used += gas_used as i32;
                self.metrics.reverted_tx_gas_used.record(gas_used as f64);
                if is_bundle_tx {
                    num_bundles_reverted += 1;
                }
                if exclude_reverting_txs {
                    log_txn(TxnExecutionResult::RevertedAndExcluded);
                    info!(target: "payload_builder", tx_hash = ?tx.tx_hash(), result = ?result, "skipping reverted transaction");
                    best_txs.mark_invalid(tx.signer(), tx.nonce());
                    continue;
                } else {
                    log_txn(TxnExecutionResult::Reverted);
                }
            }

            // add gas used by the transaction to cumulative gas used, before creating the
            // receipt
            if let Some(max_gas_per_txn) = self.max_gas_per_txn
                && gas_used > max_gas_per_txn
            {
                log_txn(TxnExecutionResult::MaxGasUsageExceeded);
                best_txs.mark_invalid(tx.signer(), tx.nonce());
                continue;
            }

            info.cumulative_gas_used += gas_used;
            // record tx da size
            info.cumulative_da_bytes_used += tx_da_size;

            // Push transaction changeset and calculate header bloom filter for receipt.
            let ctx = ReceiptBuilderCtx {
                tx: tx.inner(),
                evm: &evm,
                result,
                state: &state,
                cumulative_gas_used: info.cumulative_gas_used,
            };
            info.receipts.push(self.build_receipt(ctx, None));

            // commit changes
            evm.db_mut().commit(state);

            // update add to total fees
            let miner_fee = tx
                .effective_tip_per_gas(base_fee)
                .expect("fee is always valid; execution succeeded");
            info.total_fees += U256::from(miner_fee) * U256::from(gas_used);

            // append sender and transaction to the respective lists
            info.executed_senders.push(tx.signer());
            info.executed_transactions.push(tx.into_inner());
        }

        let payload_transaction_simulation_time = execute_txs_start_time.elapsed();
        self.metrics.set_payload_builder_metrics(
            payload_transaction_simulation_time,
            num_txs_considered,
            num_txs_simulated,
            num_txs_simulated_success,
            num_txs_simulated_fail,
            num_bundles_reverted,
            reverted_gas_used,
        );

        debug!(
            target: "payload_builder",
            message = "Completed executing best transactions",
            txs_executed = num_txs_considered,
            txs_applied = num_txs_simulated_success,
            txs_rejected = num_txs_simulated_fail,
            bundles_reverted = num_bundles_reverted,
        );
        Ok(None)
    }
}<|MERGE_RESOLUTION|>--- conflicted
+++ resolved
@@ -116,12 +116,6 @@
     }
 
     /// Returns the block gas limit to target.
-<<<<<<< HEAD
-    pub fn block_gas_limit(&self) -> u64 {
-        self.attributes()
-            .gas_limit
-            .unwrap_or(self.evm_env.block_env.gas_limit)
-=======
     pub(super) fn block_gas_limit(&self) -> u64 {
         match self.gas_limit_config.gas_limit() {
             Some(gas_limit) => gas_limit,
@@ -130,7 +124,6 @@
                 .gas_limit
                 .unwrap_or(self.evm_env.block_env.gas_limit),
         }
->>>>>>> 3948e0d8
     }
 
     /// Returns the block number for the block.
