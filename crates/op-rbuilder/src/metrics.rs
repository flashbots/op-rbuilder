use reth_metrics::{
<<<<<<< HEAD
    metrics::{Counter, Histogram},
    Metrics,
};

=======
    metrics::{gauge, Counter, Gauge, Histogram},
    Metrics,
};

/// The latest version from Cargo.toml.
pub const CARGO_PKG_VERSION: &str = env!("CARGO_PKG_VERSION");

/// The 8 character short SHA of the latest commit.
pub const VERGEN_GIT_SHA: &str = env!("VERGEN_GIT_SHA_SHORT");

/// The build timestamp.
pub const VERGEN_BUILD_TIMESTAMP: &str = env!("VERGEN_BUILD_TIMESTAMP");

/// The target triple.
pub const VERGEN_CARGO_TARGET_TRIPLE: &str = env!("VERGEN_CARGO_TARGET_TRIPLE");

/// The build features.
pub const VERGEN_CARGO_FEATURES: &str = env!("VERGEN_CARGO_FEATURES");

/// The build profile name.
pub const BUILD_PROFILE_NAME: &str = env!("OP_RBUILDER_BUILD_PROFILE");

pub const VERSION: VersionInfo = VersionInfo {
    version: CARGO_PKG_VERSION,
    build_timestamp: VERGEN_BUILD_TIMESTAMP,
    cargo_features: VERGEN_CARGO_FEATURES,
    git_sha: VERGEN_GIT_SHA,
    target_triple: VERGEN_CARGO_TARGET_TRIPLE,
    build_profile: BUILD_PROFILE_NAME,
};

>>>>>>> 0df5b087
/// op-rbuilder metrics
#[derive(Metrics, Clone)]
#[metrics(scope = "op_rbuilder")]
pub struct OpRBuilderMetrics {
    /// Block built success
    pub block_built_success: Counter,
    /// Number of flashblocks added to block (Total per block)
    pub flashblock_count: Histogram,
    /// Number of messages sent
    pub messages_sent_count: Counter,
    /// Total duration of building a block
    pub total_block_built_duration: Histogram,
    /// Flashblock build duration
    pub flashblock_build_duration: Histogram,
    /// Number of invalid blocks
    pub invalid_blocks_count: Counter,
    /// Duration of fetching transactions from the pool
    pub transaction_pool_fetch_duration: Histogram,
    /// Duration of state root calculation
    pub state_root_calculation_duration: Histogram,
    /// Duration of sequencer transaction execution
    pub sequencer_tx_duration: Histogram,
    /// Duration of state merge transitions
    pub state_transition_merge_duration: Histogram,
    /// Duration of payload simulation of all transactions
    pub payload_tx_simulation_duration: Histogram,
    /// Number of transaction considered for inclusion in the block
    pub payload_num_tx_considered: Histogram,
    /// Payload byte size
    pub payload_byte_size: Histogram,
    /// Number of transactions in the payload
    pub payload_num_tx: Histogram,
    /// Number of transactions in the payload that were successfully simulated
    pub payload_num_tx_simulated: Histogram,
    /// Number of transactions in the payload that were successfully simulated
    pub payload_num_tx_simulated_success: Histogram,
    /// Number of transactions in the payload that failed simulation
    pub payload_num_tx_simulated_fail: Histogram,
    /// Duration of tx simulation
    pub tx_simulation_duration: Histogram,
    /// Byte size of transactions
    pub tx_byte_size: Histogram,
    /// Da block size limit
    pub da_block_size_limit: Gauge,
    /// Da tx size limit
<<<<<<< HEAD
    pub da_tx_size_limit: Histogram,
=======
    pub da_tx_size_limit: Gauge,
}

/// Contains version information for the application.
#[derive(Debug, Clone)]
pub struct VersionInfo {
    /// The version of the application.
    pub version: &'static str,
    /// The build timestamp of the application.
    pub build_timestamp: &'static str,
    /// The cargo features enabled for the build.
    pub cargo_features: &'static str,
    /// The Git SHA of the build.
    pub git_sha: &'static str,
    /// The target triple for the build.
    pub target_triple: &'static str,
    /// The build profile (e.g., debug or release).
    pub build_profile: &'static str,
}

impl VersionInfo {
    /// This exposes reth's version information over prometheus.
    pub fn register_version_metrics(&self) {
        let labels: [(&str, &str); 6] = [
            ("version", self.version),
            ("build_timestamp", self.build_timestamp),
            ("cargo_features", self.cargo_features),
            ("git_sha", self.git_sha),
            ("target_triple", self.target_triple),
            ("build_profile", self.build_profile),
        ];

        let gauge = gauge!("builder_info", &labels);
        gauge.set(1);
    }
>>>>>>> 0df5b087
}<|MERGE_RESOLUTION|>--- conflicted
+++ resolved
@@ -1,10 +1,4 @@
 use reth_metrics::{
-<<<<<<< HEAD
-    metrics::{Counter, Histogram},
-    Metrics,
-};
-
-=======
     metrics::{gauge, Counter, Gauge, Histogram},
     Metrics,
 };
@@ -36,7 +30,6 @@
     build_profile: BUILD_PROFILE_NAME,
 };
 
->>>>>>> 0df5b087
 /// op-rbuilder metrics
 #[derive(Metrics, Clone)]
 #[metrics(scope = "op_rbuilder")]
@@ -82,43 +75,5 @@
     /// Da block size limit
     pub da_block_size_limit: Gauge,
     /// Da tx size limit
-<<<<<<< HEAD
-    pub da_tx_size_limit: Histogram,
-=======
     pub da_tx_size_limit: Gauge,
-}
-
-/// Contains version information for the application.
-#[derive(Debug, Clone)]
-pub struct VersionInfo {
-    /// The version of the application.
-    pub version: &'static str,
-    /// The build timestamp of the application.
-    pub build_timestamp: &'static str,
-    /// The cargo features enabled for the build.
-    pub cargo_features: &'static str,
-    /// The Git SHA of the build.
-    pub git_sha: &'static str,
-    /// The target triple for the build.
-    pub target_triple: &'static str,
-    /// The build profile (e.g., debug or release).
-    pub build_profile: &'static str,
-}
-
-impl VersionInfo {
-    /// This exposes reth's version information over prometheus.
-    pub fn register_version_metrics(&self) {
-        let labels: [(&str, &str); 6] = [
-            ("version", self.version),
-            ("build_timestamp", self.build_timestamp),
-            ("cargo_features", self.cargo_features),
-            ("git_sha", self.git_sha),
-            ("target_triple", self.target_triple),
-            ("build_profile", self.build_profile),
-        ];
-
-        let gauge = gauge!("builder_info", &labels);
-        gauge.set(1);
-    }
->>>>>>> 0df5b087
 }