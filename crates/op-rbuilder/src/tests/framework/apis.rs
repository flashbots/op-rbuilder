--- conflicted
+++ resolved
@@ -1,12 +1,9 @@
 use super::DEFAULT_JWT_TOKEN;
 use alloy_eips::{eip7685::Requests, BlockNumberOrTag};
 use alloy_primitives::B256;
-<<<<<<< HEAD
-use alloy_rpc_types_engine::{ExecutionPayloadV3, ForkchoiceUpdated, PayloadStatus};
+
+use alloy_rpc_types_engine::{ForkchoiceUpdated, PayloadStatus};
 use core::{future::Future, marker::PhantomData};
-=======
-use alloy_rpc_types_engine::{ForkchoiceUpdated, PayloadStatus};
->>>>>>> fa22d5c9
 use jsonrpsee::{
     core::{client::SubscriptionClientT, RpcResult},
     proc_macros::rpc,
@@ -144,31 +141,18 @@
     }
 }
 
-<<<<<<< HEAD
 impl<P: Protocol> EngineApi<P> {
-    pub async fn get_payload_v3(
-        &self,
-        payload_id: PayloadId,
-    ) -> eyre::Result<<OpEngineTypes as EngineTypes>::ExecutionPayloadEnvelopeV3> {
-        debug!(
-=======
     pub async fn get_payload(
         &self,
         payload_id: PayloadId,
     ) -> eyre::Result<<OpEngineTypes as EngineTypes>::ExecutionPayloadEnvelopeV4> {
-        println!(
->>>>>>> fa22d5c9
+        debug!(
             "Fetching payload with id: {} at {}",
             payload_id,
             chrono::Utc::now()
         );
-
         Ok(
-<<<<<<< HEAD
-            EngineApiClient::<OpEngineTypes>::get_payload_v3(&self.client().await, payload_id)
-=======
-            OpEngineApiClient::<OpEngineTypes>::get_payload_v4(&self.http_client(), payload_id)
->>>>>>> fa22d5c9
+            OpEngineApiClient::<OpEngineTypes>::get_payload_v4(&self.client().await, payload_id)
                 .await?,
         )
     }
@@ -180,16 +164,9 @@
         parent_beacon_block_root: B256,
         execution_requests: Requests,
     ) -> eyre::Result<PayloadStatus> {
-<<<<<<< HEAD
         debug!("Submitting new payload at {}...", chrono::Utc::now());
-        Ok(EngineApiClient::<OpEngineTypes>::new_payload_v3(
+        Ok(OpEngineApiClient::<OpEngineTypes>::new_payload_v4(
             &self.client().await,
-=======
-        println!("Submitting new payload at {}...", chrono::Utc::now());
-
-        Ok(OpEngineApiClient::<OpEngineTypes>::new_payload_v4(
-            &self.http_client(),
->>>>>>> fa22d5c9
             payload,
             versioned_hashes,
             parent_beacon_block_root,
@@ -204,16 +181,9 @@
         new_head: B256,
         payload_attributes: Option<<OpEngineTypes as PayloadTypes>::PayloadAttributes>,
     ) -> eyre::Result<ForkchoiceUpdated> {
-<<<<<<< HEAD
         debug!("Updating forkchoice at {}...", chrono::Utc::now());
-        Ok(EngineApiClient::<OpEngineTypes>::fork_choice_updated_v3(
+        Ok(OpEngineApiClient::<OpEngineTypes>::fork_choice_updated_v3(
             &self.client().await,
-=======
-        println!("Updating forkchoice at {}...", chrono::Utc::now());
-
-        Ok(OpEngineApiClient::<OpEngineTypes>::fork_choice_updated_v3(
-            &self.http_client(),
->>>>>>> fa22d5c9
             ForkchoiceState {
                 head_block_hash: new_head,
                 safe_block_hash: current_head,
