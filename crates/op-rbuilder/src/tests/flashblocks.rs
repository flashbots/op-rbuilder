--- conflicted
+++ resolved
@@ -1,8 +1,7 @@
 use alloy_consensus::Transaction;
 use alloy_eips::Decodable2718;
-use alloy_primitives::{Address, TxHash, U256, address, b128, b256};
+use alloy_primitives::{Address, TxHash, U256, address};
 use alloy_provider::Provider;
-use alloy_sol_types::SolCall;
 use macros::rb_test;
 use op_alloy_consensus::OpTxEnvelope;
 use std::time::Duration;
@@ -10,11 +9,9 @@
 use crate::{
     args::{FlashblocksArgs, OpRbuilderArgs},
     tests::{
-        BUILDER_PRIVATE_KEY, BlockTransactionsExt, BundleOpts, ChainDriver, ChainDriverExt,
-        FUNDED_PRIVATE_KEY, LocalInstance, ONE_ETH, TransactionBuilderExt,
+        BlockTransactionsExt, BundleOpts, ChainDriver, LocalInstance, TransactionBuilderExt,
         flashblocks_number_contract::FlashblocksNumber,
     },
-    tx_signer::Signer,
 };
 
 // If the order of deployment from the signer changes the address will change
@@ -29,15 +26,12 @@
         flashblocks_block_time: 200,
         flashblocks_leeway_time: 100,
         flashblocks_fixed: false,
-<<<<<<< HEAD
-        flashblocks_calculate_state_root: true,
-        flashblocks_p2p_port: 9002,
-        flashblocks_p2p_private_key_hex: String::new(),
-        flashblocks_known_peers: String::new(),
-        flashblocks_number_contract_address: None,
-=======
-        ..Default::default()
->>>>>>> ccdd1b12
+        flashblocks_calculate_state_root: true,
+        flashblocks_p2p_port: 9002,
+        flashblocks_p2p_private_key_hex: String::new(),
+        flashblocks_known_peers: String::new(),
+        flashblocks_number_contract_address: None,
+        ..Default::default()
     },
     ..Default::default()
 })]
@@ -75,15 +69,12 @@
         flashblocks_block_time: 200,
         flashblocks_leeway_time: 100,
         flashblocks_fixed: false,
-<<<<<<< HEAD
-        flashblocks_calculate_state_root: true,
-        flashblocks_p2p_port: 9002,
-        flashblocks_p2p_private_key_hex: String::new(),
-        flashblocks_known_peers: String::new(),
-        flashblocks_number_contract_address: None,
-=======
-        ..Default::default()
->>>>>>> ccdd1b12
+        flashblocks_calculate_state_root: true,
+        flashblocks_p2p_port: 9002,
+        flashblocks_p2p_private_key_hex: String::new(),
+        flashblocks_known_peers: String::new(),
+        flashblocks_number_contract_address: None,
+        ..Default::default()
     },
     ..Default::default()
 })]
@@ -121,15 +112,12 @@
         flashblocks_block_time: 200,
         flashblocks_leeway_time: 50,
         flashblocks_fixed: true,
-<<<<<<< HEAD
-        flashblocks_calculate_state_root: true,
-        flashblocks_p2p_port: 9002,
-        flashblocks_p2p_private_key_hex: String::new(),
-        flashblocks_known_peers: String::new(),
-        flashblocks_number_contract_address: None,
-=======
-        ..Default::default()
->>>>>>> ccdd1b12
+        flashblocks_calculate_state_root: true,
+        flashblocks_p2p_port: 9002,
+        flashblocks_p2p_private_key_hex: String::new(),
+        flashblocks_known_peers: String::new(),
+        flashblocks_number_contract_address: None,
+        ..Default::default()
     },
     ..Default::default()
 })]
@@ -167,15 +155,12 @@
         flashblocks_block_time: 200,
         flashblocks_leeway_time: 50,
         flashblocks_fixed: true,
-<<<<<<< HEAD
-        flashblocks_calculate_state_root: true,
-        flashblocks_p2p_port: 9002,
-        flashblocks_p2p_private_key_hex: String::new(),
-        flashblocks_known_peers: String::new(),
-        flashblocks_number_contract_address: None,
-=======
-        ..Default::default()
->>>>>>> ccdd1b12
+        flashblocks_calculate_state_root: true,
+        flashblocks_p2p_port: 9002,
+        flashblocks_p2p_private_key_hex: String::new(),
+        flashblocks_known_peers: String::new(),
+        flashblocks_number_contract_address: None,
+        ..Default::default()
     },
     ..Default::default()
 })]
@@ -213,15 +198,12 @@
         flashblocks_block_time: 200,
         flashblocks_leeway_time: 100,
         flashblocks_fixed: false,
-<<<<<<< HEAD
-        flashblocks_calculate_state_root: true,
-        flashblocks_p2p_port: 9002,
-        flashblocks_p2p_private_key_hex: String::new(),
-        flashblocks_known_peers: String::new(),
-        flashblocks_number_contract_address: None,
-=======
-        ..Default::default()
->>>>>>> ccdd1b12
+        flashblocks_calculate_state_root: true,
+        flashblocks_p2p_port: 9002,
+        flashblocks_p2p_private_key_hex: String::new(),
+        flashblocks_known_peers: String::new(),
+        flashblocks_number_contract_address: None,
+        ..Default::default()
     },
     ..Default::default()
 })]
@@ -265,16 +247,13 @@
         flashblocks_addr: "127.0.0.1".into(),
         flashblocks_block_time: 200,
         flashblocks_leeway_time: 0,
-<<<<<<< HEAD
         flashblocks_fixed: false,
         flashblocks_calculate_state_root: true,
         flashblocks_p2p_port: 9002,
         flashblocks_p2p_private_key_hex: String::new(),
         flashblocks_known_peers: String::new(),
         flashblocks_number_contract_address: None,
-=======
-        ..Default::default()
->>>>>>> ccdd1b12
+        ..Default::default()
     },
     ..Default::default()
 })]
@@ -310,7 +289,6 @@
         flashblocks_port: 1239,
         flashblocks_addr: "127.0.0.1".into(),
         flashblocks_block_time: 200,
-<<<<<<< HEAD
         flashblocks_leeway_time: 100,
         flashblocks_fixed: false,
         flashblocks_calculate_state_root: true,
@@ -318,9 +296,7 @@
         flashblocks_p2p_private_key_hex: String::new(),
         flashblocks_known_peers: String::new(),
         flashblocks_number_contract_address: None,
-=======
-        ..Default::default()
->>>>>>> ccdd1b12
+        ..Default::default()
     },
     ..Default::default()
 })]
@@ -378,7 +354,6 @@
         flashblocks_port: 1239,
         flashblocks_addr: "127.0.0.1".into(),
         flashblocks_block_time: 200,
-<<<<<<< HEAD
         flashblocks_leeway_time: 100,
         flashblocks_fixed: false,
         flashblocks_calculate_state_root: true,
@@ -386,9 +361,7 @@
         flashblocks_p2p_private_key_hex: String::new(),
         flashblocks_known_peers: String::new(),
         flashblocks_number_contract_address: None,
-=======
-        ..Default::default()
->>>>>>> ccdd1b12
+        ..Default::default()
     },
     ..Default::default()
 })]
@@ -444,15 +417,12 @@
         flashblocks_block_time: 200,
         flashblocks_leeway_time: 100,
         flashblocks_fixed: false,
-<<<<<<< HEAD
-        flashblocks_calculate_state_root: true,
-        flashblocks_p2p_port: 9002,
-        flashblocks_p2p_private_key_hex: String::new(),
-        flashblocks_known_peers: String::new(),
-        flashblocks_number_contract_address: None,
-=======
-        ..Default::default()
->>>>>>> ccdd1b12
+        flashblocks_calculate_state_root: true,
+        flashblocks_p2p_port: 9002,
+        flashblocks_p2p_private_key_hex: String::new(),
+        flashblocks_known_peers: String::new(),
+        flashblocks_number_contract_address: None,
+        ..Default::default()
     },
     ..Default::default()
 })]
@@ -498,14 +468,11 @@
         flashblocks_leeway_time: 100,
         flashblocks_fixed: false,
         flashblocks_calculate_state_root: false,
-<<<<<<< HEAD
-        flashblocks_p2p_port: 9002,
-        flashblocks_p2p_private_key_hex: String::new(),
-        flashblocks_known_peers: String::new(),
-        flashblocks_number_contract_address: None,
-=======
-        ..Default::default()
->>>>>>> ccdd1b12
+        flashblocks_p2p_port: 9002,
+        flashblocks_p2p_private_key_hex: String::new(),
+        flashblocks_known_peers: String::new(),
+        flashblocks_number_contract_address: None,
+        ..Default::default()
     },
     ..Default::default()
 })]
