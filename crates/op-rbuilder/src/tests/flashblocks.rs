--- conflicted
+++ resolved
@@ -394,8 +394,7 @@
     let flashblocks = flashblocks_listener.get_flashblocks();
     assert_eq!(6, flashblocks.len());
 
-<<<<<<< HEAD
-    Ok(())
+    flashblocks_listener.stop().await
 }
 
 #[rb_test(flashblocks, args = OpRbuilderArgs {
@@ -440,7 +439,4 @@
     );
 
     Ok(())
-=======
-    flashblocks_listener.stop().await
->>>>>>> 5640d8c7
 }