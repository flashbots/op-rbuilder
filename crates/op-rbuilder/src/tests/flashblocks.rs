use alloy_provider::Provider;
use macros::rb_test;
use std::time::Duration;

use crate::{
    args::{FlashblocksArgs, OpRbuilderArgs},
    tests::{BlockTransactionsExt, BundleOpts, LocalInstance, TransactionBuilderExt},
};

#[rb_test(flashblocks, args = OpRbuilderArgs {
    chain_block_time: 2000,
    flashblocks: FlashblocksArgs {
        enabled: true,
        flashblocks_port: 1239,
        flashblocks_addr: "127.0.0.1".into(),
        flashblocks_block_time: 200,
        flashblocks_leeway_time: 100,
        flashblocks_fixed: false,
        flashblocks_calculate_state_root: true,
<<<<<<< HEAD
        flashblocks_p2p_port: 9002,
        flashblocks_p2p_private_key_hex: String::new(),
=======
        flashblocks_number_contract_address: None,
>>>>>>> 6267095f
    },
    ..Default::default()
})]
async fn smoke_dynamic_base(rbuilder: LocalInstance) -> eyre::Result<()> {
    let driver = rbuilder.driver().await?;
    let flashblocks_listener = rbuilder.spawn_flashblocks_listener();

    // We align out block timestamps with current unix timestamp
    for _ in 0..10 {
        for _ in 0..5 {
            // send a valid transaction
            let _ = driver
                .create_transaction()
                .random_valid_transfer()
                .send()
                .await?;
        }
        let block = driver.build_new_block_with_current_timestamp(None).await?;
        assert_eq!(block.transactions.len(), 8, "Got: {:?}", block.transactions); // 5 normal txn + deposit + 2 builder txn
        tokio::time::sleep(std::time::Duration::from_secs(1)).await;
    }

    let flashblocks = flashblocks_listener.get_flashblocks();
    assert_eq!(110, flashblocks.len());

    flashblocks_listener.stop().await
}

#[rb_test(flashblocks, args = OpRbuilderArgs {
    chain_block_time: 1000,
    flashblocks: FlashblocksArgs {
        enabled: true,
        flashblocks_port: 1239,
        flashblocks_addr: "127.0.0.1".into(),
        flashblocks_block_time: 200,
        flashblocks_leeway_time: 100,
        flashblocks_fixed: false,
        flashblocks_calculate_state_root: true,
<<<<<<< HEAD
        flashblocks_p2p_port: 9002,
        flashblocks_p2p_private_key_hex: String::new(),
=======
        flashblocks_number_contract_address: None,
>>>>>>> 6267095f
    },
    ..Default::default()
})]
async fn smoke_dynamic_unichain(rbuilder: LocalInstance) -> eyre::Result<()> {
    let driver = rbuilder.driver().await?;
    let flashblocks_listener = rbuilder.spawn_flashblocks_listener();

    // We align out block timestamps with current unix timestamp
    for _ in 0..10 {
        for _ in 0..5 {
            // send a valid transaction
            let _ = driver
                .create_transaction()
                .random_valid_transfer()
                .send()
                .await?;
        }
        let block = driver.build_new_block_with_current_timestamp(None).await?;
        assert_eq!(block.transactions.len(), 8, "Got: {:?}", block.transactions); // 5 normal txn + deposit + 2 builder txn
        tokio::time::sleep(std::time::Duration::from_secs(1)).await;
    }

    let flashblocks = flashblocks_listener.get_flashblocks();
    assert_eq!(60, flashblocks.len());

    flashblocks_listener.stop().await
}

#[rb_test(flashblocks, args = OpRbuilderArgs {
    chain_block_time: 1000,
    flashblocks: FlashblocksArgs {
        enabled: true,
        flashblocks_port: 1239,
        flashblocks_addr: "127.0.0.1".into(),
        flashblocks_block_time: 200,
        flashblocks_leeway_time: 50,
        flashblocks_fixed: true,
        flashblocks_calculate_state_root: true,
<<<<<<< HEAD
        flashblocks_p2p_port: 9002,
        flashblocks_p2p_private_key_hex: String::new(),
=======
        flashblocks_number_contract_address: None,
>>>>>>> 6267095f
    },
    ..Default::default()
})]
async fn smoke_classic_unichain(rbuilder: LocalInstance) -> eyre::Result<()> {
    let driver = rbuilder.driver().await?;
    let flashblocks_listener = rbuilder.spawn_flashblocks_listener();

    // We align out block timestamps with current unix timestamp
    for _ in 0..10 {
        for _ in 0..5 {
            // send a valid transaction
            let _ = driver
                .create_transaction()
                .random_valid_transfer()
                .send()
                .await?;
        }
        let block = driver.build_new_block().await?;
        assert_eq!(block.transactions.len(), 8, "Got: {:?}", block.transactions); // 5 normal txn + deposit + 2 builder txn
        tokio::time::sleep(std::time::Duration::from_secs(1)).await;
    }

    let flashblocks = flashblocks_listener.get_flashblocks();
    assert_eq!(60, flashblocks.len());

    flashblocks_listener.stop().await
}

#[rb_test(flashblocks, args = OpRbuilderArgs {
    chain_block_time: 2000,
    flashblocks: FlashblocksArgs {
        enabled: true,
        flashblocks_port: 1239,
        flashblocks_addr: "127.0.0.1".into(),
        flashblocks_block_time: 200,
        flashblocks_leeway_time: 50,
        flashblocks_fixed: true,
        flashblocks_calculate_state_root: true,
<<<<<<< HEAD
        flashblocks_p2p_port: 9002,
        flashblocks_p2p_private_key_hex: String::new(),
=======
        flashblocks_number_contract_address: None,
>>>>>>> 6267095f
    },
    ..Default::default()
})]
async fn smoke_classic_base(rbuilder: LocalInstance) -> eyre::Result<()> {
    let driver = rbuilder.driver().await?;
    let flashblocks_listener = rbuilder.spawn_flashblocks_listener();

    // We align out block timestamps with current unix timestamp
    for _ in 0..10 {
        for _ in 0..5 {
            // send a valid transaction
            let _ = driver
                .create_transaction()
                .random_valid_transfer()
                .send()
                .await?;
        }
        let block = driver.build_new_block().await?;
        assert_eq!(block.transactions.len(), 8, "Got: {:?}", block.transactions); // 5 normal txn + deposit + 2 builder txn
        tokio::time::sleep(std::time::Duration::from_secs(1)).await;
    }

    let flashblocks = flashblocks_listener.get_flashblocks();
    assert_eq!(110, flashblocks.len());

    flashblocks_listener.stop().await
}

#[rb_test(flashblocks, args = OpRbuilderArgs {
    chain_block_time: 1000,
    flashblocks: FlashblocksArgs {
        enabled: true,
        flashblocks_port: 1239,
        flashblocks_addr: "127.0.0.1".into(),
        flashblocks_block_time: 200,
        flashblocks_leeway_time: 100,
        flashblocks_fixed: false,
        flashblocks_calculate_state_root: true,
<<<<<<< HEAD
        flashblocks_p2p_port: 9002,
        flashblocks_p2p_private_key_hex: String::new(),
=======
        flashblocks_number_contract_address: None,
>>>>>>> 6267095f
    },
    ..Default::default()
})]
async fn unichain_dynamic_with_lag(rbuilder: LocalInstance) -> eyre::Result<()> {
    let driver = rbuilder.driver().await?;
    let flashblocks_listener = rbuilder.spawn_flashblocks_listener();

    // We align out block timestamps with current unix timestamp
    for i in 0..9 {
        for _ in 0..5 {
            // send a valid transaction
            let _ = driver
                .create_transaction()
                .random_valid_transfer()
                .send()
                .await?;
        }
        let block = driver
            .build_new_block_with_current_timestamp(Some(Duration::from_millis(i * 100)))
            .await?;
        assert_eq!(
            block.transactions.len(),
            8,
            "Got: {:#?}",
            block.transactions
        ); // 5 normal txn + deposit + 2 builder txn
        tokio::time::sleep(std::time::Duration::from_secs(1)).await;
    }

    let flashblocks = flashblocks_listener.get_flashblocks();
    assert_eq!(34, flashblocks.len());

    flashblocks_listener.stop().await
}

#[rb_test(flashblocks, args = OpRbuilderArgs {
    chain_block_time: 1000,
    flashblocks: FlashblocksArgs {
        enabled: true,
        flashblocks_port: 1239,
        flashblocks_addr: "127.0.0.1".into(),
        flashblocks_block_time: 200,
        flashblocks_leeway_time: 0,
        flashblocks_fixed: false,
        flashblocks_calculate_state_root: true,
<<<<<<< HEAD
        flashblocks_p2p_port: 9002,
        flashblocks_p2p_private_key_hex: String::new(),
=======
        flashblocks_number_contract_address: None,
>>>>>>> 6267095f
    },
    ..Default::default()
})]
async fn dynamic_with_full_block_lag(rbuilder: LocalInstance) -> eyre::Result<()> {
    let driver = rbuilder.driver().await?;
    let flashblocks_listener = rbuilder.spawn_flashblocks_listener();

    for _ in 0..5 {
        // send a valid transaction
        let _ = driver
            .create_transaction()
            .random_valid_transfer()
            .send()
            .await?;
    }
    let block = driver
        .build_new_block_with_current_timestamp(Some(Duration::from_millis(999)))
        .await?;
    // We could only produce block with deposits + builder tx because of short time frame
    assert_eq!(block.transactions.len(), 2);

    let flashblocks = flashblocks_listener.get_flashblocks();
    assert_eq!(1, flashblocks.len());

    flashblocks_listener.stop().await
}

#[rb_test(flashblocks, args = OpRbuilderArgs {
    chain_block_time: 1000,
    enable_revert_protection: true,
    flashblocks: FlashblocksArgs {
        enabled: true,
        flashblocks_port: 1239,
        flashblocks_addr: "127.0.0.1".into(),
        flashblocks_block_time: 200,
        flashblocks_leeway_time: 100,
        flashblocks_fixed: false,
        flashblocks_calculate_state_root: true,
<<<<<<< HEAD
        flashblocks_p2p_port: 9002,
        flashblocks_p2p_private_key_hex: String::new(),
=======
        flashblocks_number_contract_address: None,
>>>>>>> 6267095f
    },
    ..Default::default()
})]
async fn test_flashblock_min_filtering(rbuilder: LocalInstance) -> eyre::Result<()> {
    let driver = rbuilder.driver().await?;
    let flashblocks_listener = rbuilder.spawn_flashblocks_listener();

    // Create two transactions and set their tips so that while ordinarily
    // tx2 would come before tx1 because its tip is bigger, now tx1 comes
    // first because it has a lower minimum flashblock requirement.
    let tx1 = driver
        .create_transaction()
        .random_valid_transfer()
        .with_bundle(BundleOpts::default().with_flashblock_number_min(0))
        .with_max_priority_fee_per_gas(0)
        .send()
        .await?;

    let tx2 = driver
        .create_transaction()
        .random_valid_transfer()
        .with_bundle(BundleOpts::default().with_flashblock_number_min(3))
        .with_max_priority_fee_per_gas(10)
        .send()
        .await?;

    let _block1 = driver.build_new_block_with_current_timestamp(None).await?;

    // Check that tx1 comes before tx2
    let tx1_hash = *tx1.tx_hash();
    let tx2_hash = *tx2.tx_hash();
    let tx1_pos = flashblocks_listener
        .find_transaction_flashblock(&tx1_hash)
        .unwrap();
    let tx2_pos = flashblocks_listener
        .find_transaction_flashblock(&tx2_hash)
        .unwrap();

    assert!(
        tx1_pos < tx2_pos,
        "tx {tx1_hash:?} does not come before {tx2_hash:?}"
    );

    let flashblocks = flashblocks_listener.get_flashblocks();
    assert_eq!(6, flashblocks.len());

    flashblocks_listener.stop().await
}

#[rb_test(flashblocks, args = OpRbuilderArgs {
    chain_block_time: 1000,
    enable_revert_protection: true,
    flashblocks: FlashblocksArgs {
        enabled: true,
        flashblocks_port: 1239,
        flashblocks_addr: "127.0.0.1".into(),
        flashblocks_block_time: 200,
        flashblocks_leeway_time: 100,
        flashblocks_fixed: false,
        flashblocks_calculate_state_root: true,
<<<<<<< HEAD
        flashblocks_p2p_port: 9002,
        flashblocks_p2p_private_key_hex: String::new(),
=======
        flashblocks_number_contract_address: None,
>>>>>>> 6267095f
    },
    ..Default::default()
})]
async fn test_flashblock_max_filtering(rbuilder: LocalInstance) -> eyre::Result<()> {
    let driver = rbuilder.driver().await?;
    let flashblocks_listener = rbuilder.spawn_flashblocks_listener();

    // Since we cannot directly trigger flashblock creation in tests, we
    // instead fill up the gas of flashblocks so that our tx with the
    // flashblock_number_max parameter set is properly delayed, simulating
    // the scenario where we'd sent the tx after the flashblock max number
    // had passed.
    let call = driver
        .provider()
        .raw_request::<(i32, i32), bool>("miner_setMaxDASize".into(), (0, 100 * 3))
        .await?;
    assert!(call, "miner_setMaxDASize should be executed successfully");

    let _fit_tx_1 = driver
        .create_transaction()
        .with_max_priority_fee_per_gas(50)
        .send()
        .await?;

    let tx1 = driver
        .create_transaction()
        .random_valid_transfer()
        .with_bundle(BundleOpts::default().with_flashblock_number_max(1))
        .send()
        .await?;

    let block = driver.build_new_block_with_current_timestamp(None).await?;
    assert!(!block.includes(tx1.tx_hash()));
    assert!(
        flashblocks_listener
            .find_transaction_flashblock(tx1.tx_hash())
            .is_none()
    );

    let flashblocks = flashblocks_listener.get_flashblocks();
    assert_eq!(6, flashblocks.len());

    flashblocks_listener.stop().await
}

#[rb_test(flashblocks, args = OpRbuilderArgs {
    chain_block_time: 1000,
    enable_revert_protection: true,
    flashblocks: FlashblocksArgs {
        enabled: true,
        flashblocks_port: 1239,
        flashblocks_addr: "127.0.0.1".into(),
        flashblocks_block_time: 200,
        flashblocks_leeway_time: 100,
        flashblocks_fixed: false,
        flashblocks_calculate_state_root: true,
<<<<<<< HEAD
        flashblocks_p2p_port: 9002,
        flashblocks_p2p_private_key_hex: String::new(),
=======
        flashblocks_number_contract_address: None,
>>>>>>> 6267095f
    },
    ..Default::default()
})]
async fn test_flashblock_min_max_filtering(rbuilder: LocalInstance) -> eyre::Result<()> {
    let driver = rbuilder.driver().await?;
    let flashblocks_listener = rbuilder.spawn_flashblocks_listener();

    let tx1 = driver
        .create_transaction()
        .random_valid_transfer()
        .with_bundle(
            BundleOpts::default()
                .with_flashblock_number_max(2)
                .with_flashblock_number_min(2),
        )
        .send()
        .await?;

    let _block = driver.build_new_block_with_current_timestamp(None).await?;

    // It ends up in the 2nd flashblock
    assert_eq!(
        2,
        flashblocks_listener
            .find_transaction_flashblock(tx1.tx_hash())
            .unwrap(),
        "Transaction should be in the 2nd flashblock"
    );

    let flashblocks = flashblocks_listener.get_flashblocks();
    assert_eq!(6, flashblocks.len(), "Flashblocks length should be 6");

    flashblocks_listener.stop().await
}

#[rb_test(flashblocks, args = OpRbuilderArgs {
    chain_block_time: 1000,
    flashblocks: FlashblocksArgs {
        enabled: true,
        flashblocks_port: 1239,
        flashblocks_addr: "127.0.0.1".into(),
        flashblocks_block_time: 200,
        flashblocks_leeway_time: 100,
        flashblocks_fixed: false,
        flashblocks_calculate_state_root: false,
<<<<<<< HEAD
        flashblocks_p2p_port: 9002,
        flashblocks_p2p_private_key_hex: String::new(),
=======
        flashblocks_number_contract_address: None,
>>>>>>> 6267095f
    },
    ..Default::default()
})]
async fn test_flashblocks_no_state_root_calculation(rbuilder: LocalInstance) -> eyre::Result<()> {
    use alloy_primitives::B256;

    let driver = rbuilder.driver().await?;

    // Send a transaction to ensure block has some activity
    let _tx = driver
        .create_transaction()
        .random_valid_transfer()
        .send()
        .await?;

    // Build a block with current timestamp (not historical) and calculate_state_root: false
    let block = driver.build_new_block_with_current_timestamp(None).await?;

    // Verify that flashblocks are still produced (block should have transactions)
    assert!(
        block.transactions.len() > 2,
        "Block should contain transactions"
    ); // deposit + builder tx + user tx

    // Verify that state root is not calculated (should be zero)
    assert_eq!(
        block.header.state_root,
        B256::ZERO,
        "State root should be zero when calculate_state_root is false"
    );

    Ok(())
}<|MERGE_RESOLUTION|>--- conflicted
+++ resolved
@@ -17,12 +17,9 @@
         flashblocks_leeway_time: 100,
         flashblocks_fixed: false,
         flashblocks_calculate_state_root: true,
-<<<<<<< HEAD
-        flashblocks_p2p_port: 9002,
-        flashblocks_p2p_private_key_hex: String::new(),
-=======
-        flashblocks_number_contract_address: None,
->>>>>>> 6267095f
+        flashblocks_p2p_port: 9002,
+        flashblocks_p2p_private_key_hex: String::new(),
+        flashblocks_number_contract_address: None,
     },
     ..Default::default()
 })]
@@ -61,12 +58,9 @@
         flashblocks_leeway_time: 100,
         flashblocks_fixed: false,
         flashblocks_calculate_state_root: true,
-<<<<<<< HEAD
-        flashblocks_p2p_port: 9002,
-        flashblocks_p2p_private_key_hex: String::new(),
-=======
-        flashblocks_number_contract_address: None,
->>>>>>> 6267095f
+        flashblocks_p2p_port: 9002,
+        flashblocks_p2p_private_key_hex: String::new(),
+        flashblocks_number_contract_address: None,
     },
     ..Default::default()
 })]
@@ -105,12 +99,9 @@
         flashblocks_leeway_time: 50,
         flashblocks_fixed: true,
         flashblocks_calculate_state_root: true,
-<<<<<<< HEAD
-        flashblocks_p2p_port: 9002,
-        flashblocks_p2p_private_key_hex: String::new(),
-=======
-        flashblocks_number_contract_address: None,
->>>>>>> 6267095f
+        flashblocks_p2p_port: 9002,
+        flashblocks_p2p_private_key_hex: String::new(),
+        flashblocks_number_contract_address: None,
     },
     ..Default::default()
 })]
@@ -149,12 +140,9 @@
         flashblocks_leeway_time: 50,
         flashblocks_fixed: true,
         flashblocks_calculate_state_root: true,
-<<<<<<< HEAD
-        flashblocks_p2p_port: 9002,
-        flashblocks_p2p_private_key_hex: String::new(),
-=======
-        flashblocks_number_contract_address: None,
->>>>>>> 6267095f
+        flashblocks_p2p_port: 9002,
+        flashblocks_p2p_private_key_hex: String::new(),
+        flashblocks_number_contract_address: None,
     },
     ..Default::default()
 })]
@@ -193,12 +181,9 @@
         flashblocks_leeway_time: 100,
         flashblocks_fixed: false,
         flashblocks_calculate_state_root: true,
-<<<<<<< HEAD
-        flashblocks_p2p_port: 9002,
-        flashblocks_p2p_private_key_hex: String::new(),
-=======
-        flashblocks_number_contract_address: None,
->>>>>>> 6267095f
+        flashblocks_p2p_port: 9002,
+        flashblocks_p2p_private_key_hex: String::new(),
+        flashblocks_number_contract_address: None,
     },
     ..Default::default()
 })]
@@ -244,12 +229,9 @@
         flashblocks_leeway_time: 0,
         flashblocks_fixed: false,
         flashblocks_calculate_state_root: true,
-<<<<<<< HEAD
-        flashblocks_p2p_port: 9002,
-        flashblocks_p2p_private_key_hex: String::new(),
-=======
-        flashblocks_number_contract_address: None,
->>>>>>> 6267095f
+        flashblocks_p2p_port: 9002,
+        flashblocks_p2p_private_key_hex: String::new(),
+        flashblocks_number_contract_address: None,
     },
     ..Default::default()
 })]
@@ -288,12 +270,9 @@
         flashblocks_leeway_time: 100,
         flashblocks_fixed: false,
         flashblocks_calculate_state_root: true,
-<<<<<<< HEAD
-        flashblocks_p2p_port: 9002,
-        flashblocks_p2p_private_key_hex: String::new(),
-=======
-        flashblocks_number_contract_address: None,
->>>>>>> 6267095f
+        flashblocks_p2p_port: 9002,
+        flashblocks_p2p_private_key_hex: String::new(),
+        flashblocks_number_contract_address: None,
     },
     ..Default::default()
 })]
@@ -354,12 +333,9 @@
         flashblocks_leeway_time: 100,
         flashblocks_fixed: false,
         flashblocks_calculate_state_root: true,
-<<<<<<< HEAD
-        flashblocks_p2p_port: 9002,
-        flashblocks_p2p_private_key_hex: String::new(),
-=======
-        flashblocks_number_contract_address: None,
->>>>>>> 6267095f
+        flashblocks_p2p_port: 9002,
+        flashblocks_p2p_private_key_hex: String::new(),
+        flashblocks_number_contract_address: None,
     },
     ..Default::default()
 })]
@@ -416,12 +392,9 @@
         flashblocks_leeway_time: 100,
         flashblocks_fixed: false,
         flashblocks_calculate_state_root: true,
-<<<<<<< HEAD
-        flashblocks_p2p_port: 9002,
-        flashblocks_p2p_private_key_hex: String::new(),
-=======
-        flashblocks_number_contract_address: None,
->>>>>>> 6267095f
+        flashblocks_p2p_port: 9002,
+        flashblocks_p2p_private_key_hex: String::new(),
+        flashblocks_number_contract_address: None,
     },
     ..Default::default()
 })]
@@ -467,12 +440,9 @@
         flashblocks_leeway_time: 100,
         flashblocks_fixed: false,
         flashblocks_calculate_state_root: false,
-<<<<<<< HEAD
-        flashblocks_p2p_port: 9002,
-        flashblocks_p2p_private_key_hex: String::new(),
-=======
-        flashblocks_number_contract_address: None,
->>>>>>> 6267095f
+        flashblocks_p2p_port: 9002,
+        flashblocks_p2p_private_key_hex: String::new(),
+        flashblocks_number_contract_address: None,
     },
     ..Default::default()
 })]
